#
# Copyright (c) 2020, Neptune Labs Sp. z o.o.
#
# Licensed under the Apache License, Version 2.0 (the "License");
# you may not use this file except in compliance with the License.
# You may obtain a copy of the License at
#
#     http://www.apache.org/licenses/LICENSE-2.0
#
# Unless required by applicable law or agreed to in writing, software
# distributed under the License is distributed on an "AS IS" BASIS,
# WITHOUT WARRANTIES OR CONDITIONS OF ANY KIND, either express or implied.
# See the License for the specific language governing permissions and
# limitations under the License.
#

import uuid
from typing import Union, Optional, List

from packaging.version import Version

from neptune.new import envs
from neptune.new.envs import CUSTOM_RUN_ID_ENV_NAME
from neptune.new.internal.utils import replace_patch_version
from neptune.new.internal.backends.api_model import Project, Workspace
from neptune.exceptions import STYLES


class NeptuneException(Exception):

    def __eq__(self, other):
        if type(other) is type(self):
            return super().__eq__(other) and str(self).__eq__(str(other))
        else:
            return False

    def __hash__(self):
        return hash((super().__hash__(), str(self)))


class NeptuneApiException(NeptuneException):
    pass


class MetadataInconsistency(NeptuneException):
    pass


class MissingFieldException(NeptuneException, AttributeError, KeyError):
    """Raised when get-like action is called on `Handler`, instead of on `Attribute`."""

    def __init__(self, field_path):
        message = """
{h1}
----MissingFieldException-------------------------------------------------------
{end}
Field "{field_path}" was not found.

There are two possible reasons:
    - There is a typo in a path. Double-check your code for typos.
    - You are fetching a field that other process created, but local representation is not synchronized.
    If you are sending metadata from multiple processes at the same time, synchronize the local representation before fetching values:
        {python}run.sync(){end}

{correct}Need help?{end}-> https://docs.neptune.ai/getting-started/getting-help
"""
        inputs = dict(list({"field_path": field_path}.items()) + list(STYLES.items()))
        self._msg = message.format(**inputs)
        super().__init__(self._msg)

    def __str__(self):
        # required because of overriden `__str__` in `KeyError`
        return self._msg


class MalformedOperation(NeptuneException):
    pass


class FileNotFound(NeptuneException):
    def __init__(self, file: str):
        super().__init__("File not found: {}".format(file))


class FileUploadError(NeptuneException):
    def __init__(self, filename: str, msg: str):
        super().__init__("Cannot upload file {}: {}".format(filename, msg))


class FileSetUploadError(NeptuneException):
    def __init__(self, globs: List[str], msg: str):
        super().__init__("Cannot upload file set {}: {}".format(globs, msg))


class InternalClientError(NeptuneException):
    def __init__(self, msg: str):
        message = """
{h1}
----InternalClientError-----------------------------------------------------------------------
{end}
Neptune Client Library encountered an unexpected Internal Error:
{msg}

Please contact Neptune support.

{correct}Need help?{end}-> https://docs.neptune.ai/getting-started/getting-help
"""
        inputs = dict(list({"msg": msg}.items()) + list(STYLES.items()))
        super().__init__(message.format(**inputs))


class ClientHttpError(NeptuneException):
    def __init__(self, status, response):
        self.status = status
        self.response = response
        message = """
{h1}
----ClientHttpError-----------------------------------------------------------------------
{end}
Neptune server returned status {fail}{status}{end}.

Server response was:
{fail}{response}{end}

Verify the correctness of your call or contact Neptune support.

{correct}Need help?{end}-> https://docs.neptune.ai/getting-started/getting-help
"""
        inputs = dict(list({"status": status, "response": response}.items()) + list(STYLES.items()))
        super().__init__(message.format(**inputs))


class ProjectNotFound(NeptuneException):
    def __init__(self,
                 project_id: str,
                 available_projects: List[Project] = (),
                 available_workspaces: List[Workspace] = ()
                 ):
        message = """
{h1}
----NeptuneProjectNotFoundException------------------------------------
{end}
We couldn’t find project {fail}"{project}"{end}.
{available_projects_message}{available_workspaces_message}
You may also want to check the following docs pages:
    - https://docs.neptune.ai/administration/workspace-project-and-user-management/projects
    - https://docs.neptune.ai/getting-started/hello-world#project

{correct}Need help?{end}-> https://docs.neptune.ai/getting-started/getting-help
"""
        available_projects_message = """
Did you mean any of these?
{projects}
"""

        available_workspaces_message = """
You can check all of your projects on the Projects page:
{workspaces_urls}
"""

        projects_formated_list = '\n'.join(
            map(lambda project: f'    - {project.workspace}/{project.name}', available_projects)
        )

        workspaces_formated_list = '\n'.join(
            map(lambda workspace: f'    - https://app.neptune.ai/{workspace.name}/-/projects', available_workspaces)
        )

        inputs = {
            'project': project_id,
            'available_projects_message': available_projects_message.format(
                projects=projects_formated_list) if available_projects else '',
            'available_workspaces_message': available_workspaces_message.format(
                workspaces_urls=workspaces_formated_list) if available_workspaces else '',
            **STYLES
        }

        super().__init__(message.format(**inputs))


class RunNotFound(NeptuneException):

    def __init__(self, run_id: str) -> None:
        super().__init__("Run {} not found.".format(run_id))


class RunUUIDNotFound(NeptuneException):
    def __init__(self, run_uuid: uuid.UUID):
        super().__init__("Run with UUID {} not found. Could be deleted.".format(run_uuid))


class InactiveRunException(NeptuneException):
    def __init__(self, short_id: str):
        message = """
{h1}
----InactiveRunException----------------------------------------
{end}
It seems you are trying to log (or fetch) metadata to a run that was stopped ({short_id}).
What should I do?
    - Resume the run to continue logging to it:
    https://docs.neptune.ai/how-to-guides/neptune-api/resume-run#how-to-resume-run
    - Don't invoke `stop()` on a run that you want to access. If you want to stop monitoring only, 
    you can resume a run in read-only mode:
    https://docs.neptune.ai/you-should-know/connection-modes#read-only
You may also want to check the following docs pages:
    - https://docs.neptune.ai/api-reference/run#stop
    - https://docs.neptune.ai/how-to-guides/neptune-api/resume-run#how-to-resume-run
    - https://docs.neptune.ai/you-should-know/connection-modes
{correct}Need help?{end}-> https://docs.neptune.ai/getting-started/getting-help
"""
        inputs = dict(list({'short_id': short_id}.items()) + list(STYLES.items()))
        super().__init__(message.format(**inputs))


class NeptuneMissingProjectNameException(NeptuneException):
    def __init__(self):
        message = """
{h1}
----NeptuneMissingProjectNameException----------------------------------------
{end}
Neptune client couldn't find your project name.

There are two options two add it:
    - specify it in your code 
    - set an environment variable in your operating system.

{h2}CODE{end}
Pass it to {bold}neptune.init(){end} via {bold}project{end} argument:
    {python}neptune.init(project='WORKSPACE_NAME/PROJECT_NAME'){end}

{h2}ENVIRONMENT VARIABLE{end}
or export or set an environment variable depending on your operating system: 

    {correct}Linux/Unix{end}
    In your terminal run:
       {bash}export {env_project}=WORKSPACE_NAME/PROJECT_NAME{end}

    {correct}Windows{end}
    In your CMD run:
       {bash}set {env_project}=WORKSPACE_NAME/PROJECT_NAME{end}

and skip the {bold}project{end} argument of {bold}neptune.init(){end}: 
    {python}neptune.init(){end}

You may also want to check the following docs pages:
    - https://docs.neptune.ai/administration/workspace-project-and-user-management/projects
    - https://docs.neptune.ai/getting-started/hello-world#project

{correct}Need help?{end}-> https://docs.neptune.ai/getting-started/getting-help
"""
        inputs = dict(list({'env_project': envs.PROJECT_ENV_NAME}.items()) + list(STYLES.items()))
        super().__init__(message.format(**inputs))


class NeptuneIncorrectProjectNameException(NeptuneException):
    def __init__(self, project):
        message = """
{h1}
----NeptuneIncorrectProjectNameException------------------------------------
{end}
Project name {fail}"{project}"{end} you specified seems to be incorrect.

The correct project name should look like this {correct}WORKSPACE/PROJECT_NAME{end}.
It has two parts:
    - {correct}WORKSPACE{end}: which can be your username or your organization name
    - {correct}PROJECT_NAME{end}: which is the actual project name you chose 

For example, a project {correct}neptune-ai/credit-default-prediction{end} parts are:
    - {correct}neptune-ai{end}: {underline}WORKSPACE{end} our company organization name
    - {correct}credit-default-prediction{end}: {underline}PROJECT_NAME{end} a project name

The URL to this project looks like this: https://app.neptune.ai/neptune-ai/credit-default-prediction

You may also want to check the following docs pages:
    - https://docs.neptune.ai/administration/workspace-project-and-user-management/projects
    - https://docs.neptune.ai/getting-started/hello-world#project

{correct}Need help?{end}-> https://docs.neptune.ai/getting-started/getting-help
"""
        inputs = dict(list({'project': project}.items()) + list(STYLES.items()))
        super().__init__(message.format(**inputs))


class NeptuneMissingApiTokenException(NeptuneException):
    def __init__(self):
        message = """
{h1}
----NeptuneMissingApiTokenException-------------------------------------------
{end}
Neptune client couldn't find your API token.

You can get it here:
    - https://app.neptune.ai/get_my_api_token

There are two options to add it:
    - specify it in your code 
    - set an environment variable in your operating system.

{h2}CODE{end}
Pass the token to {bold}neptune.init(){end} via {bold}api_token{end} argument:
    {python}neptune.init(project='WORKSPACE_NAME/PROJECT_NAME', api_token='YOUR_API_TOKEN'){end}

{h2}ENVIRONMENT VARIABLE{end} {correct}(Recommended option){end}
or export or set an environment variable depending on your operating system: 

    {correct}Linux/Unix{end}
    In your terminal run:
        {bash}export {env_api_token}="YOUR_API_TOKEN"{end}

    {correct}Windows{end}
    In your CMD run:
        {bash}set {env_api_token}="YOUR_API_TOKEN"{end}

and skip the {bold}api_token{end} argument of {bold}neptune.init(){end}: 
    {python}neptune.init(project='WORKSPACE_NAME/PROJECT_NAME'){end}

You may also want to check the following docs pages:
    - https://docs.neptune.ai/getting-started/installation#authentication-neptune-api-token

{correct}Need help?{end}-> https://docs.neptune.ai/getting-started/getting-help
"""
        inputs = dict(list({'env_api_token': envs.API_TOKEN_ENV_NAME}.items()) + list(STYLES.items()))
        super().__init__(message.format(**inputs))


class NeptuneInvalidApiTokenException(NeptuneException):
    def __init__(self):
        message = """
{h1}
----NeptuneInvalidApiTokenException------------------------------------------------
{end}
Provided API token is invalid.
Make sure you copied and provided your API token correctly.

You can get it or check if it is correct here:
    - https://app.neptune.ai/get_my_api_token

There are two options to add it:
    - specify it in your code 
    - set as an environment variable in your operating system.

{h2}CODE{end}
Pass the token to {bold}neptune.init(){end} via {bold}api_token{end} argument:
    {python}neptune.init(project='WORKSPACE_NAME/PROJECT_NAME', api_token='YOUR_API_TOKEN'){end}

{h2}ENVIRONMENT VARIABLE{end} {correct}(Recommended option){end}
or export or set an environment variable depending on your operating system: 

    {correct}Linux/Unix{end}
    In your terminal run:
        {bash}export {env_api_token}="YOUR_API_TOKEN"{end}

    {correct}Windows{end}
    In your CMD run:
        {bash}set {env_api_token}="YOUR_API_TOKEN"{end}

and skip the {bold}api_token{end} argument of {bold}neptune.init(){end}: 
    {python}neptune.init(project='WORKSPACE_NAME/PROJECT_NAME'){end}

You may also want to check the following docs pages:
    - https://docs.neptune.ai/getting-started/installation#authentication-neptune-api-token

{correct}Need help?{end}-> https://docs.neptune.ai/getting-started/getting-help
"""
        inputs = dict(list({'env_api_token': envs.API_TOKEN_ENV_NAME}.items()) + list(STYLES.items()))
        super().__init__(message.format(**inputs))


class CannotSynchronizeOfflineRunsWithoutProject(NeptuneException):
    def __init__(self):
        super().__init__("Cannot synchronize offline runs without a project.")


class NeedExistingRunForReadOnlyMode(NeptuneException):
    def __init__(self):
        message = """
{h1}
----NeedExistingRunForReadOnlyMode-----------------------------------------
{end}
Read-only mode can be used only with an existing run.

Parameter {python}run{end} of {python}neptune.init(){end} must be provided and reference
an existing run when using {python}mode="read-only"{end}.

You may also want to check the following docs pages:
    - https://docs.neptune.ai/you-should-know/connection-modes#read-only
    - https://docs.neptune.ai/api-reference/neptune#init

{correct}Need help?{end}-> https://docs.neptune.ai/getting-started/getting-help
"""
        inputs = dict(list(list({}.items()) + list(STYLES.items())))
        super().__init__(message.format(**inputs))


class NeptuneRunResumeAndCustomIdCollision(NeptuneException):
    def __init__(self):
        message = """
{h1}
----NeptuneRunResumeAndCustomIdCollision-----------------------------------------
{end}
It's not possible to use {python}custom_run_id{end} while resuming a run.

Parameters {python}run{end} and {python}custom_run_id{end} of {python}neptune.init(){end} are mutually exclusive.
Make sure you have no {bash}{custom_id_env}{end} environment variable set
and no value is explicitly passed to `custom_run_id` argument when you are resuming a run.

You may also want to check the following docs pages:
    - https://docs.neptune.ai/api-reference/neptune#init

{correct}Need help?{end}-> https://docs.neptune.ai/getting-started/getting-help
"""
        inputs = dict(list({'custom_id_env': CUSTOM_RUN_ID_ENV_NAME}.items()) + list(STYLES.items()))
        super().__init__(message.format(**inputs))


class UnsupportedClientVersion(NeptuneException):
    def __init__(
            self,
            version: Union[Version, str],
            min_version: Optional[Union[Version, str]] = None,
            max_version: Optional[Union[Version, str]] = None):
        current_version = str(version)
        required_version = "==" + replace_patch_version(str(max_version)) if max_version else ">=" + str(min_version)
        message = """
{h1}
----UnsupportedClientVersion-------------------------------------------------------------
{end}
Your version of neptune-client ({current_version}) library is not supported by the Neptune server.

Please install neptune-client{required_version}

{correct}Need help?{end}-> https://docs.neptune.ai/getting-started/getting-help
"""
        inputs = dict(list(
            {'current_version': current_version, 'required_version': required_version}.items()
        ) + list(STYLES.items()))
        super().__init__(message.format(**inputs))


class CannotResolveHostname(NeptuneException):
    def __init__(self, host):
        message = """
{h1}
----CannotResolveHostname-----------------------------------------------------------------------
{end}
Neptune Client Library was not able to resolve hostname {underline}{host}{end}.

What should I do?
    - Check if your computer is connected to the internet.
    - Check if your computer should use any proxy to access internet.
      If so, you may want to use {python}proxies{end} parameter of {python}neptune.init(){end} function.
      See https://docs.neptune.ai/api-reference/neptune#init
      and https://requests.readthedocs.io/en/master/user/advanced/#proxies
    - Check Neptune services status: https://status.neptune.ai/

{correct}Need help?{end}-> https://docs.neptune.ai/getting-started/getting-help
"""
        inputs = dict(list({'host': host}.items()) + list(STYLES.items()))
        super().__init__(message.format(**inputs))


class SSLError(NeptuneException):
    def __init__(self):
        super().__init__(
            'SSL certificate validation failed. Set NEPTUNE_ALLOW_SELF_SIGNED_CERTIFICATE '
            'environment variable to accept self-signed certificates.')


class NeptuneConnectionLostException(NeptuneException):
    def __init__(self):
        message = """
{h1}
----NeptuneConnectionLostException---------------------------------------------------------
{end}
A connection to the Neptune server was lost.
If you are using asynchronous (default) connection mode Neptune will continue to locally track your metadata and will continuously try to re-establish connection with Neptune servers.
If the connection is not re-established you can upload it later using Neptune Command Line Interface:
    {bash}neptune sync -p workspace_name/project_name{end}

What should I do?
    - Check if your computer is connected to the internet.
    - If your connection is unstable you can consider working using the offline mode:
        {python}run = neptune.init(mode="offline"){end}
        
You can read in detail how it works and how to upload your data on the following doc pages:
    - https://docs.neptune.ai/you-should-know/connection-modes#offline
    - https://docs.neptune.ai/you-should-know/connection-modes#uploading-offline-data
    
You may also want to check the following docs pages:
    - https://docs.neptune.ai/you-should-know/connection-modes#connectivity-issues
    - https://docs.neptune.ai/you-should-know/connection-modes
    
{correct}Need help?{end}-> https://docs.neptune.ai/getting-started/getting-help
"""
        inputs = dict(list({}.items()) + list(STYLES.items()))
        super().__init__(message.format(**inputs))


class InternalServerError(NeptuneApiException):
    def __init__(self, response):
        message = """
{h1}
----InternalServerError-----------------------------------------------------------------------
{end}
Neptune Client Library encountered an unexpected Internal Server Error.

Server response was:
{fail}{response}{end}

Please try again later or contact Neptune support.

{correct}Need help?{end}-> https://docs.neptune.ai/getting-started/getting-help
"""
        inputs = dict(list({"response": response}.items()) + list(STYLES.items()))
        super().__init__(message.format(**inputs))


class Unauthorized(NeptuneApiException):
    def __init__(self):
        message = """
{h1}
----Unauthorized-----------------------------------------------------------------------
{end}
You have no permission to access given resource.
    
    - Verify your API token is correct.
      See: https://app.neptune.ai/get_my_api_token
      
    - Verify if your the provided project name is correct.
      The correct project name should look like this {correct}WORKSPACE/PROJECT_NAME{end}.
      It has two parts:
          - {correct}WORKSPACE{end}: which can be your username or your organization name
          - {correct}PROJECT_NAME{end}: which is the actual project name you chose
          
   - Ask your organization administrator to grant you necessary privileges to the project

{correct}Need help?{end}-> https://docs.neptune.ai/getting-started/getting-help
"""
        inputs = dict(list({}.items()) + list(STYLES.items()))
        super().__init__(message.format(**inputs))


class Forbidden(NeptuneApiException):
    def __init__(self):
        message = """
{h1}
----Forbidden-----------------------------------------------------------------------
{end}
You have no permission to access given resource.
    
    - Verify your API token is correct.
      See: https://app.neptune.ai/get_my_api_token
      
    - Verify if your the provided project name is correct.
      The correct project name should look like this {correct}WORKSPACE/PROJECT_NAME{end}.
      It has two parts:
          - {correct}WORKSPACE{end}: which can be your username or your organization name
          - {correct}PROJECT_NAME{end}: which is the actual project name you chose
          
   - Ask your organization administrator to grant you necessary privileges to the project

{correct}Need help?{end}-> https://docs.neptune.ai/getting-started/getting-help
"""
        inputs = dict(list({}.items()) + list(STYLES.items()))
        super().__init__(message.format(**inputs))


class NeptuneOfflineModeFetchException(NeptuneException):
    def __init__(self):
        message = """
{h1}
----NeptuneOfflineModeFetchException---------------------------------------------------
{end}
It seems you are trying to fetch data from the server, while working in an offline mode.
You need to work in non-offline connection mode to fetch data from the server. 

You can set connection mode when creating a new run:
    {python}run = neptune.init(mode="async"){end}
    
You may also want to check the following docs pages:
    - https://docs.neptune.ai/you-should-know/connection-modes
    
{correct}Need help?{end}-> https://docs.neptune.ai/getting-started/getting-help
"""
        inputs = dict(list({}.items()) + list(STYLES.items()))
        super().__init__(message.format(**inputs))


class OperationNotSupported(NeptuneException):
    def __init__(self, message: str):
        super().__init__('Operation not supported: {}'.format(message))


class NeptuneLegacyProjectException(NeptuneException):
    def __init__(self, project: str):
        message = """
{h1}
----NeptuneLegacyProjectException---------------------------------------------------------
{end}
Your project "{project}" has not been migrated to the new structure yet.
Unfortunately neptune.new Python API is incompatible with projects using old structure,
please use legacy neptune Python API.
Don't worry - we are working hard on migrating all the projects and you will be able to use the neptune.new API soon. 

You can find documentation for legacy neptune Python API here:
    - https://docs-legacy.neptune.ai/index.html
    
{correct}Need help?{end}-> https://docs.neptune.ai/getting-started/getting-help
"""
        inputs = dict(list({'project': project}.items()) + list(STYLES.items()))
        super().__init__(message.format(**inputs))


class NeptuneUninitializedException(NeptuneException):
    def __init__(self):
        message = """
{h1}     
----NeptuneUninitializedException----------------------------------------------------
{end}
You must initialize neptune-client before you access `get_last_run`.

Looks like you forgot to add:
    {python}neptune.init(project='WORKSPACE_NAME/PROJECT_NAME', api_token='YOUR_API_TOKEN'){end}

before you ran:
    {python}neptune.get_last_run(){end}

You may also want to check the following docs pages:
    - https://docs.neptune.ai/api-reference/neptune#get_last_run

{correct}Need help?{end}-> https://docs.neptune.ai/getting-started/getting-help
""".format(**STYLES)
        super().__init__(message)


class NeptuneIntegrationNotInstalledException(NeptuneException):
    def __init__(self, framework):
        message = """
{h1}     
----NeptuneIntegrationNotInstalledException-----------------------------------------
{end}
Looks like integration neptune-{framework} wasn't installed.
To install run:
    {bash}pip install neptune-{framework}{end}
Or:
    {bash}pip install neptune-client[{framework}]{end}

You may also want to check the following docs pages:
    - https://docs.neptune.ai/integrations-and-supported-tools/intro
    
{correct}Need help?{end}-> https://docs.neptune.ai/getting-started/getting-help
"""
        inputs = dict(list({'framework': framework}.items()) + list(STYLES.items()))
        super().__init__(message.format(**inputs))


class NeptuneStorageLimitException(NeptuneException):
    def __init__(self):
        message = """
{h1}
----NeptuneStorageLimitException---------------------------------------------------------------------------------------
{end}
You exceeded storage limit for workspace. It's not possible to upload new data, but you can still fetch and delete data.
If you are using asynchronous (default) connection mode Neptune automatically switched to an offline mode
and your data is being stored safely on the disk. You can upload it later using Neptune Command Line Interface:
    {bash}neptune sync -p project_name{end}
What should I do?
    - Go to your projects and remove runs or model metadata you don't need
    - ... or update your subscription plan here: https://app.neptune.ai/-/subscription
You may also want to check the following docs pages:
    - https://docs.neptune.ai/advanced-user-guides/connection-modes
{correct}Need help?{end}-> https://docs.neptune.ai/getting-started/getting-help
"""
        inputs = dict(list({}.items()) + list(STYLES.items()))
        super().__init__(message.format(**inputs))


class FetchAttributeNotFoundException(MetadataInconsistency):
    def __init__(self, attribute_path: str):
        message = """
{h1}
----MetadataInconsistency----------------------------------------------------------------------
{end}
Field {python}{attribute_path}{end} was not found.

Remember that in the asynchronous (default) connection mode data is synchronized
with the Neptune servers in the background and may have not reached
it yet before it's fetched. Before fetching the data you can force
wait for all the requests sent by invoking:

    {python}run.wait(){end}
    
Remember that each use of {python}wait{end} introduces a delay in code execution.

You may also want to check the following docs pages:
    - https://docs.neptune.ai/you-should-know/connection-modes

{correct}Need help?{end}-> https://docs.neptune.ai/getting-started/getting-help.html
"""
        inputs = dict(list({'attribute_path': attribute_path}.items()) + list(STYLES.items()))
        super().__init__(message.format(**inputs))


class PlotlyIncompatibilityException(Exception):
    def __init__(self, matplotlib_version, plotly_version):
        super().__init__(
            "Unable to convert plotly figure to matplotlib format. "
            "Your matplotlib ({}) and plotlib ({}) versions are not compatible. "
            "See https://stackoverflow.com/q/63120058 for details. "
            "Downgrade matplotlib to version 3.2 or use as_image to log static chart."
<<<<<<< HEAD
                .format(matplotlib_version, plotly_version))
=======
            .format(matplotlib_version, plotly_version))


class NeptunePossibleLegacyUsageException(NeptuneException):
    def __init__(self):
        message = """
{h1}
----NeptunePossibleLegacyUsageException----------------------------------------------------------------
{end}
It seems you are trying to use legacy API, but imported the new one.

Simply update your import statement to:
    {python}import neptune{end}

You may want to check the Legacy API docs:
    - https://docs-legacy.neptune.ai

If you want to update your code with the new API we prepared a handy migration guide:
    - https://docs.neptune.ai/migration-guide

You can read more about neptune.new in the release blog post:
    - https://neptune.ai/blog/neptune-new

You may also want to check the following docs pages:
    - https://docs-legacy.neptune.ai/getting-started/integrate-neptune-into-your-codebase.html

{correct}Need help?{end}-> https://docs.neptune.ai/getting-started/getting-help
"""
        inputs = dict(list({}.items()) + list(STYLES.items()))
        super().__init__(message.format(**inputs))
>>>>>>> cf71dace
<|MERGE_RESOLUTION|>--- conflicted
+++ resolved
@@ -708,10 +708,7 @@
             "Your matplotlib ({}) and plotlib ({}) versions are not compatible. "
             "See https://stackoverflow.com/q/63120058 for details. "
             "Downgrade matplotlib to version 3.2 or use as_image to log static chart."
-<<<<<<< HEAD
                 .format(matplotlib_version, plotly_version))
-=======
-            .format(matplotlib_version, plotly_version))
 
 
 class NeptunePossibleLegacyUsageException(NeptuneException):
@@ -740,5 +737,4 @@
 {correct}Need help?{end}-> https://docs.neptune.ai/getting-started/getting-help
 """
         inputs = dict(list({}.items()) + list(STYLES.items()))
-        super().__init__(message.format(**inputs))
->>>>>>> cf71dace
+        super().__init__(message.format(**inputs))