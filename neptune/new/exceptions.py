--- conflicted
+++ resolved
@@ -718,9 +718,6 @@
             "See https://stackoverflow.com/q/63120058 for details. "
             "Downgrade matplotlib to version 3.2 or use as_image to log static chart.".format(
                 matplotlib_version,
-<<<<<<< HEAD
-                plotly_version))
-=======
                 plotly_version))
 
 
@@ -750,5 +747,4 @@
 {correct}Need help?{end}-> https://docs.neptune.ai/getting-started/getting-help
 """
         inputs = dict(list({}.items()) + list(STYLES.items()))
-        super().__init__(message.format(**inputs))
->>>>>>> ebcd4e4a
+        super().__init__(message.format(**inputs))