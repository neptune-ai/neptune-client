<<<<<<< HEAD
## [UNRELEASED] neptune 1.6.1
### Changes
- Identify client's artifact supported version by adding `X-Neptune-Artifact-Api-Version` header to get artifact attribute request ([#1436](https://github.com/neptune-ai/neptune-client/pull/1436))

=======
## neptune 1.6.1

### Fixes
- Fixed conda package due to improper non-required backoff requirement ([#1435](https://github.com/neptune-ai/neptune-client/pull/1435))
>>>>>>> e334d0d1

## neptune 1.6.0

### Features
- Added `list_fileset_files()` method to list files and directories contained in `FileSet` field ([#1412](https://github.com/neptune-ai/neptune-client/pull/1412))

### Fixes
- Fixed `stringify_unsupported` not catching a broader `MutableMapping` class ([#1427](https://github.com/neptune-ai/neptune-client/pull/1427))
- Cast keys in the resulting dictionary to string in `stringify_unsupported` ([#1427](https://github.com/neptune-ai/neptune-client/pull/1427))
- Fixed an issue where data was sometimes not uploaded in case the initial request to the Neptune servers failed ([#1429](https://github.com/neptune-ai/neptune-client/pull/1429))

## neptune 1.5.0

### Features
- Users can pass neptune data directory path by env variable ([#1409](https://github.com/neptune-ai/neptune-client/pull/1409))
- Filter S3 empty files and exclude metadata from computing of file's hash for new version of artifacts ([#1421](https://github.com/neptune-ai/neptune-client/pull/1421))

### Fixes
- Load CLI plug-ins in try..except block to avoid a failure in loading a plug-in to crash entire CLI ([#1392](https://github.com/neptune-ai/neptune-client/pull/1392))
- Fixed cleaning operation storage when using `sync` mode and forking ([#1413](https://github.com/neptune-ai/neptune-client/pull/1413))
- Fix FileDependenciesStrategy when the dependency file is in a folder ([#1411](https://github.com/neptune-ai/neptune-client/pull/1411))
- Fixed cleaning operation storage when using `async` mode and forking ([#1418](https://github.com/neptune-ai/neptune-client/pull/1418))

### Changes
- Allow disabling Git tracking by passing `git_ref=False` ([#1423](https://github.com/neptune-ai/neptune-client/pull/1423))


##  neptune 1.4.1

### Fixes
- Retry request when ChunkedEncodingError occurred. ([#1402](https://github.com/neptune-ai/neptune-client/pull/1402))
- Fixed performance issues on forking process  ([#1407](https://github.com/neptune-ai/neptune-client/pull/1407))


##  neptune 1.4.0

### Fixes
- Fixed operation processor bug if current working directory is different from the script directory ([#1391](https://github.com/neptune-ai/neptune-client/pull/1391))

### Features
- Added support for `tensorboard` integration ([#1368](https://github.com/neptune-ai/neptune-client/pull/1368))
- Added support for `mlflow` integration ([#1381](https://github.com/neptune-ai/neptune-client/pull/1381))


##  neptune 1.3.3rc0

### Changes
- Dependency tracking feature will log an error if a given file path doesn't exist ([#1389](https://github.com/neptune-ai/neptune-client/pull/1389))
- Use `importlib` instead of `pip freeze` in dependency tracking ([#1389](https://github.com/neptune-ai/neptune-client/pull/1389))
- Log both uploaded and inferred requirements to the same namespace ([#1389](https://github.com/neptune-ai/neptune-client/pull/1389))

### Fixes
- Fixed operation processor bug if current working directory is different from the script directory ([#1391](https://github.com/neptune-ai/neptune-client/pull/1391))
- Tracking uncommitted changes and dependencies will be skipped in case of any exception, to not disturb the run initialization ([#1395](https://github.com/neptune-ai/neptune-client/pull/1395))

## neptune 1.3.2

### Fixes
- Fixed GitPython `is_dirty` failing on Windows ([#1371](https://github.com/neptune-ai/neptune-client/pull/1371))
- Fix SSL errors after forking process ([#1353](https://github.com/neptune-ai/neptune-client/pull/1353))
- Fixed support of stringify value in series attributes with step ([#1373](https://github.com/neptune-ai/neptune-client/pull/1373))
- `dict`s and `Namespace`s that are written to runs and contain an empty string "" key now produce a warning and drop
  the entry with such a key instead of raising an
  exception ([#1374](https://github.com/neptune-ai/neptune-client/pull/1374))
- Fix dependency tracking by replacing `pipreqs` with `pip freeze` ([#1384](https://github.com/neptune-ai/neptune-client/pull/1384))

### Changes
- Added support of writing to archived project exception ([#1355](https://github.com/neptune-ai/neptune-client/pull/1355))

## neptune 1.3.1

### Fixes
- Fix ImportError when git is missing ([#1359](https://github.com/neptune-ai/neptune-client/pull/1359))

## neptune 1.3.0

### Features
- Added automatic tracking of dependencies ([#1345](https://github.com/neptune-ai/neptune-client/pull/1345))
- Added automatic tracking of uncommitted changes ([#1350]https://github.com/neptune-ai/neptune-client/pull/1350)

### Fixes
- Added support of project visibility exception ([#1343](https://github.com/neptune-ai/neptune-client/pull/1343))

### Changes
- Added support of active projects limit exception ([#1348](https://github.com/neptune-ai/neptune-client/pull/1348))

## neptune 1.2.0

### Changes
- Neptune objects and universal methods covered with docstrings ([#1309](https://github.com/neptune-ai/neptune-client/pull/1309))
- Added docstrings for Neptune packages and modules ([#1332](https://github.com/neptune-ai/neptune-client/pull/1332))

### Features
- Series objects accept `timestamps` and `steps` in their constructors ([#1318](https://github.com/neptune-ai/neptune-client/pull/1318))
- Users can be invited to the workspace with `management` api ([#1333](https://github.com/neptune-ai/neptune-client/pull/1333))
- Added support for `pytorch` integration ([#1337](https://github.com/neptune-ai/neptune-client/pull/1337))

### Fixes
- Print warning instead of crashing syncing thread when logging big integers ([#1336](https://github.com/neptune-ai/neptune-client/pull/1336))

## neptune 1.1.1

### Fixes
- Fixed handling errors in case of too long filenames provided with `sys.argv` ([#1305](https://github.com/neptune-ai/neptune-client/pull/1305))

## neptune 1.1.0

### Features
- Added ability to provide repository path with `GitRef` to `init_run` ([#1292](https://github.com/neptune-ai/neptune-client/pull/1292))
- Added `SupportsNamespaces` interface in `neptune.typing` for proper type annotations of Handler and Neptune objects ([#1280](https://github.com/neptune-ai/neptune-client/pull/1280))
- Added `NEPTUNE_SYNC_AFTER_STOP_TIMEOUT` environment variable ([#1260](https://github.com/neptune-ai/neptune-client/pull/1260))
- `Run`, `Model`, `ModelVersion` and `Project` could be created with constructor in addition to `init_*` functions ([#1246](https://github.com/neptune-ai/neptune-client/pull/1246))

### Fixes
- Setting request timeout to 10 minutes instead of infinite ([#1295](https://github.com/neptune-ai/neptune-client/pull/1295))

## neptune 1.0.2

### Fixes
- Properly handle expired oauth token ([#1271](https://github.com/neptune-ai/neptune-client/pull/1271))

## neptune 1.0.1

### Fixes
- Fixed `neptune-client` package setup ([#1263](https://github.com/neptune-ai/neptune-client/pull/1263))

## neptune 1.0.1rc0

### Fixes
- Fixed `neptune-client` package setup ([#1263](https://github.com/neptune-ai/neptune-client/pull/1263))

## neptune 1.0.0

### Changes
- Disabled automatic casting to strings for unsupported by Neptune types ([#1215](https://github.com/neptune-ai/neptune-client/pull/1215))
- Moved modules from `neptune.new` to `neptune` with compatibility imports and marked `neptune.new` as deprecated ([#1213](https://github.com/neptune-ai/neptune-client/pull/1213))
- Removed `neptune.*` legacy modules ([#1206](https://github.com/neptune-ai/neptune-client/pull/1206))
- Removed `get_project` function ([#1214](https://github.com/neptune-ai/neptune-client/pull/1214))
- Removed `init` function ([#1216](https://github.com/neptune-ai/neptune-client/pull/1216))
- Removed `get_last_run` function ([#1217](https://github.com/neptune-ai/neptune-client/pull/1217))
- Removed `run` parameter from `init_run` function ([#1218](https://github.com/neptune-ai/neptune-client/pull/1218))
- Removed `model` parameter from `init_model` function ([#1223](https://github.com/neptune-ai/neptune-client/pull/1223))
- Removed `version` parameter from `init_model_version` function ([#1223](https://github.com/neptune-ai/neptune-client/pull/1223))
- Monitoring is off by default for interactive Python kernels ([#1219](https://github.com/neptune-ai/neptune-client/pull/1219))
- Removed `name` parameter from `init_project` function and `management` API ([#1227](https://github.com/neptune-ai/neptune-client/pull/1227))
- Monitoring namespace based on hostname, process id and thread id ([#1222](https://github.com/neptune-ai/neptune-client/pull/1222))
- Removed deprecated `--run` option from `neptune sync` command ([#1231](https://github.com/neptune-ai/neptune-client/pull/1231))
- Update methods to have mainly keyword arguments ([#1228](https://github.com/neptune-ai/neptune-client/pull/1228))
- Removed `Run._short_id` property ([#1234](https://github.com/neptune-ai/neptune-client/pull/1234))
- Removed `get_run_url` method ([#1238](https://github.com/neptune-ai/neptune-client/pull/1238))
- Removed `neptune.new.sync` module ([#1240](https://github.com/neptune-ai/neptune-client/pull/1240))
- Change run status in the table returned by `fetch_runs_table` to Active / Inactive ([#1233](https://github.com/neptune-ai/neptune-client/pull/1233))
- Package renamed from `neptune-client` to `neptune` ([#1225](https://github.com/neptune-ai/neptune-client/pull/1225))
- Changed values used to filter runs table by state ([#1253](https://github.com/neptune-ai/neptune-client/pull/1253))
- Added warning for unsupported types ([#1255](https://github.com/neptune-ai/neptune-client/pull/1255))

### Fixes
- Fixed input value type verification for `append()` method ([#1254](https://github.com/neptune-ai/neptune-client/pull/1254))

## neptune-client 0.16.18

### Fixes
- Fix handling connection errors when refreshing oauth token ([#1204](https://github.com/neptune-ai/neptune-client/pull/1204))
- Fix syncing offline runs with file upload ([#1211](https://github.com/neptune-ai/neptune-client/pull/1211))

## neptune-client 0.16.17

### Features
- Added support for `detectron2` integration ([#1190](https://github.com/neptune-ai/neptune-client/pull/1190))
- Make neptune-aws package installable as `pip install neptune[aws]`.  ([#1176](https://github.com/neptune-ai/neptune-client/pull/1176))

### Fixes
- Added support of tuple in stringify_unsupported ([#1196](https://github.com/neptune-ai/neptune-client/pull/1196))
- Fixed lack of `__repr__` for `StringifyValue` ([#1195](https://github.com/neptune-ai/neptune-client/pull/1195))

## neptune-client 0.16.16

### Features
- Added `stringify_unsupported` function for handling backward compatibility of implicit casting ([#1177](https://github.com/neptune-ai/neptune-client/pull/1177))
- Better support for `Handler` level objects ([#1178](https://github.com/neptune-ai/neptune-client/pull/1178))

### Changes
- Docstrings and deprecation messages updated ([#1182](https://github.com/neptune-ai/neptune-client/pull/1182))
- Deprecate name parameter in init_project and management API ([#1175](https://github.com/neptune-ai/neptune-client/pull/1175))

### Fixes
- Fixed deprecation warnings for implicit casting to string ([#1177](https://github.com/neptune-ai/neptune-client/pull/1177))
- Disabled info about stopping when using read-only mode ([#1166](https://github.com/neptune-ai/neptune-client/pull/1166))
- Disabled "Explore the metadata" message when stopping in debug mode ([#1165](https://github.com/neptune-ai/neptune-client/pull/1165))

## neptune-client 0.16.15

### Fixes
- Correct detection of missing attributes ([#1155](https://github.com/neptune-ai/neptune-client/pull/1155))
- Fixed entrypoint upload on Windows when entrypoint and source files doesnt share same drive ([#1161](https://github.com/neptune-ai/neptune-client/pull/1161))

## neptune-client 0.16.14

### Features
- Add append and extend ([#1050](https://github.com/neptune-ai/neptune-client/pull/1050))

## neptune-client 0.16.13

### Changes
- Automatically Clean junk metadata on script runs ([#1083](https://github.com/neptune-ai/neptune-client/pull/1083), [#1093](https://github.com/neptune-ai/neptune-client/pull/1093))
- New `neptune clear` command ([#1091](https://github.com/neptune-ai/neptune-client/pull/1091), [#1094](https://github.com/neptune-ai/neptune-client/pull/1094))
- `neptune sync` removes junk metadata ([#1092](https://github.com/neptune-ai/neptune-client/pull/1092))
- Increase LOGGED_IMAGE_SIZE_LIMIT_MB to 32MB ([#1090](https://github.com/neptune-ai/neptune-client/pull/1090))

### Fixes
- Fix possible deadlock in `stop()` ([#1104](https://github.com/neptune-ai/neptune-client/pull/1104))
- Add request size limit to avoid 403 error ([#1089](https://github.com/neptune-ai/neptune-client/pull/1089))

## neptune-client 0.16.12

### Changes
- Building a package with Poetry ([#1069](https://github.com/neptune-ai/neptune-client/pull/1069))
- Automatically convert image and html like assignments to uploads  ([#1006](https://github.com/neptune-ai/neptune-client/pull/1006))
- File.from_stream does not load content into memory ([#1065](https://github.com/neptune-ai/neptune-client/pull/1065))
- Move sync and status commands to `neptune.new.cli` package [#1078](https://github.com/neptune-ai/neptune-client/pull/1078)
- `neptune status` - shows trashed containers [#1079](https://github.com/neptune-ai/neptune-client/pull/1079)
- Drop limits for in-memory Files ([#1070](https://github.com/neptune-ai/neptune-client/pull/1070))

## neptune-client 0.16.11

### Fixes
- Fixed versioneer configuration and version detection in conda package ([#1061](https://github.com/neptune-ai/neptune-client/pull/1061))

### Changes
- Upload in-memory files using copy stored on disk ([#1052](https://github.com/neptune-ai/neptune-client/pull/1052))

## neptune-client 0.16.10

### Features
- Track artifacts on S3 compatible storage ([#1053](https://github.com/neptune-ai/neptune-client/pull/1053))

### Fixes
- Update jsonschema requirement with explicit `format` specifier ([#1010](https://github.com/neptune-ai/neptune-client/pull/1010))
- Escape inputs to SQL in Artifact LocalFileHashStorage ([#1034](https://github.com/neptune-ai/neptune-client/pull/1034))
- `jsonschema` requirements unpined and patched related Bravado issue ([#1051](https://github.com/neptune-ai/neptune-client/pull/1051))
- Version checking with importlib and versioneer config update ([#1048](https://github.com/neptune-ai/neptune-client/pull/1048))

### Changes
- More consistent and strict way of git repository, source files and entrypoint detection ([#1007](https://github.com/neptune-ai/neptune-client/pull/1007))
- Moved neptune and neptune_cli to src dir ([#1027](https://github.com/neptune-ai/neptune-client/pull/1027))
- `fetch_runs_table(...)`, `fetch_models_table(...)` and `fetch_model_versions_table(...)` now queries only non-trashed ([#1033](https://github.com/neptune-ai/neptune-client/pull/1033))
- `get_last_run`, `get_run_url`, `get_project` and `neptune.init` marked as deprecated ([#1025](https://github.com/neptune-ai/neptune-client/pull/1025))
- Deprecated implicit casting of objects to strings with `log` and `assign` operations ([#1028](https://github.com/neptune-ai/neptune-client/pull/1028))
- Internally extracted legacy client to `legacy` submodule ([#1039](https://github.com/neptune-ai/neptune-client/pull/1039))
- Marked legacy client as deprecated ([#1047](https://github.com/neptune-ai/neptune-client/pull/1047))

## neptune-client 0.16.9

### Fixes

- Management docstring adjustments ([#1016](https://github.com/neptune-ai/neptune-client/pull/1016))
- Few minor fixes

## neptune-client 0.16.8

### Features
- Added support of HuggingFace integration ([#948](https://github.com/neptune-ai/neptune-client/pull/948))
- Implement trash_objects management function([#996](https://github.com/neptune-ai/neptune-client/pull/996))

### Fixes
- Fixed `with_id` deprecation message ([#1002](https://github.com/neptune-ai/neptune-client/pull/1002))
- Fix passing None as deprecated parameter to deprecated_parameter decorator ([#1001](https://github.com/neptune-ai/neptune-client/pull/1001))

## neptune-client 0.16.7

### Features
- Exposed integrations related utils ([#983](https://github.com/neptune-ai/neptune-client/pull/983))
- Add new with_id parameter to init functions ([#985](https://github.com/neptune-ai/neptune-client/pull/985))
- Introduce filtering columns when fetching run, model and model_version tables ([#986](https://github.com/neptune-ai/neptune-client/pull/986))

### Fixes
- Stop hanging indefinitely on wait when async data synchronization process is dead ([#909](https://github.com/neptune-ai/neptune-client/pull/909))
- Finish stop() faster when async data synchronization process dies ([#909](https://github.com/neptune-ai/neptune-client/pull/909))

## neptune-client 0.16.6

### Features
- Added support for Prophet integration ([#978](https://github.com/neptune-ai/neptune-client/pull/978))
- Log argparse.Namespace objects as dicts ([#984](https://github.com/neptune-ai/neptune-client/pull/984))

## neptune-client 0.16.5

### Features
- Added `NEPTUNE_MODE` environment variable ([#928](https://github.com/neptune-ai/neptune-client/pull/928))
- Added support of Service account management ([#927](https://github.com/neptune-ai/neptune-client/pull/927))
- More informational exception due to plotly and matplotlib incompatibility ([#960](https://github.com/neptune-ai/neptune-client/pull/960))
- Dedicated exceptions for collision and validation errors in `create_project()` ([#965](https://github.com/neptune-ai/neptune-client/pull/965))
- Project key is now optional in API. If it is not provided by user it is generated. ([#946](https://github.com/neptune-ai/neptune-client/pull/946))

### Breaking changes
- Former `ProjectNameCollision` exception renamed to AmbiguousProjectName ([#965](https://github.com/neptune-ai/neptune-client/pull/965))

## neptune-client 0.16.4

### Fixes
- Fix uploading in-memory files lager than 5MB ([#924](https://github.com/neptune-ai/neptune-client/pull/924))
- fetch_extension added to Handler ([#923](https://github.com/neptune-ai/neptune-client/pull/923))

### Changes
- Force jsonschema version < 4.0.0 ([#922](https://github.com/neptune-ai/neptune-client/pull/922))

- Rename and copy update for UnsupportedClientVersion and DeprecatedClientLibraryVersion ([#917](https://github.com/neptune-ai/neptune-client/pull/917))

## neptune-client 0.16.3

### Features
- Added fetching Models method to Project ([#916](https://github.com/neptune-ai/neptune-client/pull/916))

### Fixes
- Fix computing of a multipart upload chunk size ([#897](https://github.com/neptune-ai/neptune-client/pull/897))
- Matching all listed tags instead of any when calling `fetch_runs_table` ([#899](https://github.com/neptune-ai/neptune-client/pull/899))
- Fix invalid processing of delete followed by file upload in a single batch ([#880](https://github.com/neptune-ai/neptune-client/pull/880))
### Changes
- `click.echo` replaced with `logging` ([#903](https://github.com/neptune-ai/neptune-client/pull/903))

## neptune-client 0.16.2

### Features
 - Sync only offline runs inside '.neptune' directory CLI flag ([#894](https://github.com/neptune-ai/neptune-client/pull/894))

### Fixes
- Fix handling of server errors ([#896](https://github.com/neptune-ai/neptune-client/pull/896))

## neptune-client 0.16.1

### Features
- Print metadata url on stop ([#883](https://github.com/neptune-ai/neptune-client/pull/883))

### Fixes
- Fix handling Internal Server Error ([#885](https://github.com/neptune-ai/neptune-client/pull/885))

## neptune-client 0.16.0

### Features
- Added python 3.10 support ([#879](https://github.com/neptune-ai/neptune-client/pull/879))
- Dropped official support for python 3.6 ([#879](https://github.com/neptune-ai/neptune-client/pull/879))

### Fixes
- restart upload when file changes during ([#877](https://github.com/neptune-ai/neptune-client/pull/877))

## neptune-client 0.15.2

### Features
- Added support for workspace visibility in Management API ([#843](https://github.com/neptune-ai/neptune-client/pull/843))
- Exposed container with a property of Handler ([#864](https://github.com/neptune-ai/neptune-client/pull/864))

## neptune-client 0.15.1

### Fixes
- Restore __version__ in neptune.new ([#860](https://github.com/neptune-ai/neptune-client/pull/860))

## neptune-client 0.15.0

### Features
- Methods for creating and manipulating Model Registry objects ([#794](https://github.com/neptune-ai/neptune-client/pull/794))

### Changes
- Renamed --run parameter to --object in `neptune sync` (previous kept as deprecated, [#849](https://github.com/neptune-ai/neptune-client/pull/849))
- More helpful error message on SSL validation problem ([#853](https://github.com/neptune-ai/neptune-client/pull/853))
- Added names to daemon worker threads ([#851](https://github.com/neptune-ai/neptune-client/pull/851))
- Stopped forwarding every attribute from Handler to Attribute ([#815](https://github.com/neptune-ai/neptune-client/pull/815))

## neptune-client 0.14.3

### Features
- Stripping whitespaces from Neptune API Token ([#825](https://github.com/neptune-ai/neptune-client/pull/825))

### Fixes
- Raise proper exception when invalid token were provided ([#825](https://github.com/neptune-ai/neptune-client/pull/825))
- Make status error-handling in legacy client consistent with neptune.new ([#829](https://github.com/neptune-ai/neptune-client/pull/829))

## neptune-client 0.14.2

### Features
- Use new file upload API ([#789](https://github.com/neptune-ai/neptune-client/pull/789))

### Fixes
- Fixed listing available workspaces when invalid name was provided ([#818](https://github.com/neptune-ai/neptune-client/pull/818))
- Added proper docstrings for Project-Level Metadata ([#812](https://github.com/neptune-ai/neptune-client/pull/812))
- Fixed backward compatibility when syncing old offline data ([#810](https://github.com/neptune-ai/neptune-client/pull/810))
- Prevent original numpy array from modifying ([#821](https://github.com/neptune-ai/neptune-client/pull/821))
- Unpin `jsonschema<4`, pin `swagger-spec-validator>=2.7.4` until bravado releases new version ([#820](https://github.com/neptune-ai/neptune-client/pull/820))


## neptune-client 0.14.1

### Fixes
- Fixed legacy url in NVML information ([#795](https://github.com/neptune-ai/neptune-client/pull/795))
- Make init_project accepting kwargs only ([#805](https://github.com/neptune-ai/neptune-client/pull/805))

## neptune-client 0.14.0

### Features
- Interacting with project-level metadata ([#758](https://github.com/neptune-ai/neptune-client/pull/758))
- Copy feature for non-file single value attributes ([#768](https://github.com/neptune-ai/neptune-client/pull/768))

### Fixes
- Fix verifying data size limits in String Atoms and File.from_content ([#784](https://github.com/neptune-ai/neptune-client/pull/784))

## neptune-client 0.13.5

### Fixes
- Restore RunMode for backward compatibility ([#775](https://github.com/neptune-ai/neptune-client/pull/775))
- Restore imports for backward compatibility ([#777](https://github.com/neptune-ai/neptune-client/pull/777))
- Limit number of Series elements sent in single request ([#780](https://github.com/neptune-ai/neptune-client/pull/780))

## neptune-client 0.13.4

### Fixes
- Fix issue that prevented waiting for subprocesses to finish after receiving stop signal from backend ([#774](https://github.com/neptune-ai/neptune-client/pull/774))
  Timeout now overridable using environment var `NEPTUNE_SUBPROCESS_KILL_TIMEOUT`

## neptune-client 0.13.3

### Fixes
- Fixed multithreading bug with StdStreamCaptureLogger ([#762](https://github.com/neptune-ai/neptune-client/pull/762))

## neptune-client 0.13.2

### Fixes
- Fixed fetching numeric values in debug mode ([#745](https://github.com/neptune-ai/neptune-client/pull/745))
- Ensure StdStreamCaptureLogger doesn't log after .close() ([#759](https://github.com/neptune-ai/neptune-client/pull/759))

## neptune-client 0.13.1

### Features
- PyTorchLightning integration is imported directly from `pytorch-lightnig` repo ([#673](https://github.com/neptune-ai/neptune-client/pull/673))

### Fixes
- Fix issue with file upload retry buffer causing 400 bad requests ([#743](https://github.com/neptune-ai/neptune-client/pull/743))

## neptune-client 0.13.0

### Features
- Provide names of existing run attributes to IPython's suggestion mechanism ([#740](https://github.com/neptune-ai/neptune-client/pull/740))
- Add docstrings for project management API ([#738](https://github.com/neptune-ai/neptune-client/pull/738))

### Fixes
- Update MemberRoles to match values in the UI ([#738](https://github.com/neptune-ai/neptune-client/pull/738))

## neptune-client 0.12.1

### Fixes
- Support Artifacts in fetch_runs_table() ([#728](https://github.com/neptune-ai/neptune-client/pull/728))

## neptune-client 0.12.0

### Features
- Human-readable objects representation via `__repr__` ([#717](https://github.com/neptune-ai/neptune-client/pull/717))
- Added project management API ([#695](https://github.com/neptune-ai/neptune-client/pull/695),
  [#720](https://github.com/neptune-ai/neptune-client/pull/720))
- Performance improvements when creating several runs ([#695](https://github.com/neptune-ai/neptune-client/pull/695))

### Fixes
- Temporarily pin `jsonschema<4` (4.0.0 is incompatible with `bravado`; [#719](https://github.com/neptune-ai/neptune-client/pull/719))

## neptune-client 0.11.0

### Fixes
- Boto3 non-strict requirement ([#708](https://github.com/neptune-ai/neptune-client/pull/708))
- Gracefully handle backends not supporting Artifacts ([#709](https://github.com/neptune-ai/neptune-client/pull/709))

## neptune-client 0.10.10

### Features
- API for Artifacts ([#703](https://github.com/neptune-ai/neptune-client/pull/703))

## neptune-client 0.10.9

### Features
- Added psutil as a base requirement ([#675](https://github.com/neptune-ai/neptune-client/pull/675))
- Added capture_traceback in neptune.init() ([#676](https://github.com/neptune-ai/neptune-client/pull/676))

### Fixes
- Fix exception type raised on calling missing method on Handler ([#693](https://github.com/neptune-ai/neptune-client/pull/693))

## neptune-client 0.10.8

### Fixes
- Fix leaks of descriptors
- Fix possible deadlock on synchronisation in async mode

## neptune-client 0.10.7

### Fixes
- Fixed url building in Windows ([#672](https://github.com/neptune-ai/neptune-client/pull/672))

## neptune-client 0.10.6

### Fixes
- Fixed slashes in file operations url concatenation ([#666](https://github.com/neptune-ai/neptune-client/pull/666))

## neptune-client 0.10.5

### Fixes
- Only print info if exception actually occurred when using Run as context manager ([#650](https://github.com/neptune-ai/neptune-client/pull/650))

## neptune-client 0.10.4

### Features
- Added long description for PyPI ([#642](https://github.com/neptune-ai/neptune-client/pull/642))

### Fixes
- Fixed GitPython importing during package preparation ([#647](https://github.com/neptune-ai/neptune-client/pull/647))

## neptune-client 0.10.3

### Features
- Checking current working directory in addition to entrypoint when looking for git repository ([#633](https://github.com/neptune-ai/neptune-client/pull/633))
- Added support for Kedro integration ([#641](https://github.com/neptune-ai/neptune-client/pull/641))

## neptune-client 0.10.2

### Features
- Added NEPTUNE_MONITORING_NAMEPSACE environment variable ([#623](https://github.com/neptune-ai/neptune-client/pull/623))

### Fixes
- Use absolute path for operations queue([#624](https://github.com/neptune-ai/neptune-client/pull/624))
- Fix race condition in operations queue([#626](https://github.com/neptune-ai/neptune-client/pull/626))

## neptune-client 0.10.1

### Features
- Delete namespace (and all child fields and namespaces) ([#619](https://github.com/neptune-ai/neptune-client/pull/619))
- .pop() works invoked on a field ([#617](https://github.com/neptune-ai/neptune-client/pull/617))
- Logging version when using python logger integration ([#622](https://github.com/neptune-ai/neptune-client/pull/622))

## neptune-client 0.10.0

### Breaking changes
- Return path from requested prefix instead of root when fetching namespace ([#609](https://github.com/neptune-ai/neptune-client/pull/609))

### Features
- Heuristics to help users find out they're writing legacy code with new client API or vice versa ([#607](https://github.com/neptune-ai/neptune-client/pull/607))
- Lookup for projects without workspace specification and listing user projects and workspaces ([#615](https://github.com/neptune-ai/neptune-client/pull/615))
- Mechanism to prevent using legacy Experiments in new-API integrations ([#611](https://github.com/neptune-ai/neptune-client/pull/611))

## neptune-client 0.9.19

### Breaking changes
- Prevent logging into stopped runs ([#602](https://github.com/neptune-ai/neptune-client/pull/602))

### Features
- Added more informal exception for invalid API token ([#601](https://github.com/neptune-ai/neptune-client/pull/601))

### Fixes
- **Legacy client** Improved stability by adding retry on failure when uploading ([#604](https://github.com/neptune-ai/neptune-client/pull/604))

## neptune-client 0.9.18

### Fixes
- Check get_ipython() for None ([#598](https://github.com/neptune-ai/neptune-client/pull/598))

## neptune-client 0.9.17

### Features
- Remind user about stopping runs in interactive console and notebooksz ([#595](https://github.com/neptune-ai/neptune-client/pull/595))
- Updating error messages and links to docs ([#593](https://github.com/neptune-ai/neptune-client/pull/593))
- Added support for fast.ai integration ([#590](https://github.com/neptune-ai/neptune-client/pull/590))

## neptune-client 0.9.16

### Fixes
- Allow for updating an already assigned Namespace instead of failing with errors (mostly affects Optuna integration) ([#585](https://github.com/neptune-ai/neptune-client/pull/585))<|MERGE_RESOLUTION|>--- conflicted
+++ resolved
@@ -1,14 +1,13 @@
-<<<<<<< HEAD
-## [UNRELEASED] neptune 1.6.1
+## [UNRELEASED] neptune 1.6.2
 ### Changes
 - Identify client's artifact supported version by adding `X-Neptune-Artifact-Api-Version` header to get artifact attribute request ([#1436](https://github.com/neptune-ai/neptune-client/pull/1436))
 
-=======
+
 ## neptune 1.6.1
 
 ### Fixes
 - Fixed conda package due to improper non-required backoff requirement ([#1435](https://github.com/neptune-ai/neptune-client/pull/1435))
->>>>>>> e334d0d1
+
 
 ## neptune 1.6.0
 
