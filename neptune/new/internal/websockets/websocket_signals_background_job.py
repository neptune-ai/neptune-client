#
# Copyright (c) 2020, Neptune Labs Sp. z o.o.
#
# Licensed under the Apache License, Version 2.0 (the "License");
# you may not use this file except in compliance with the License.
# You may obtain a copy of the License at
#
#     http://www.apache.org/licenses/LICENSE-2.0
#
# Unless required by applicable law or agreed to in writing, software
# distributed under the License is distributed on an "AS IS" BASIS,
# WITHOUT WARRANTIES OR CONDITIONS OF ANY KIND, either express or implied.
# See the License for the specific language governing permissions and
# limitations under the License.
#
import json
import logging
import threading
from json.decoder import JSONDecodeError

from typing import TYPE_CHECKING, Optional

import click
from websocket import WebSocketConnectionClosedException

from neptune.internal.websockets.reconnecting_websocket import ReconnectingWebsocket
from neptune.new.attributes.constants import (
    SIGNAL_TYPE_ABORT,
    SIGNAL_TYPE_STOP,
    SYSTEM_FAILED_ATTRIBUTE_PATH,
)

from neptune.new.internal.background_job import BackgroundJob
from neptune.new.internal.threading.daemon import Daemon
from neptune.new.internal.utils import process_killer
from neptune.new.internal.websockets.websockets_factory import WebsocketsFactory

if TYPE_CHECKING:
    from neptune.new.metadata_containers import MetadataContainer

_logger = logging.getLogger(__name__)


class WebsocketSignalsBackgroundJob(BackgroundJob):
    def __init__(self, ws_factory: WebsocketsFactory):
        self._ws_factory = ws_factory
        self._thread: "Optional[WebsocketSignalsBackgroundJob._ListenerThread]" = None
        self._started = False

    def start(self, container: "MetadataContainer"):
        self._thread = self._ListenerThread(container, self._ws_factory.create())
        self._thread.start()
        self._started = True

    def stop(self):
        if not self._started:
            return
        self._thread.interrupt()
        self._thread.shutdown_ws_client()

    def join(self, seconds: Optional[float] = None):
        if not self._started or threading.get_ident() == self._thread.ident:
            return
        self._thread.join(seconds)
        # Just in case. There is possible race condition when connection can be reestablished after being shutdown.
        self._thread.shutdown_ws_client()

    class _ListenerThread(Daemon):
<<<<<<< HEAD
        def __init__(
            self, container: "MetadataContainer", ws_client: ReconnectingWebsocket
        ):
            super().__init__(sleep_time=0)
            self._container = container
=======
        def __init__(self, run: "Run", ws_client: ReconnectingWebsocket):
            super().__init__(sleep_time=0, name="NeptuneWebhooks")
            self._run = run
>>>>>>> 9b177fe5
            self._ws_client = ws_client

        def work(self) -> None:
            try:
                raw_message = self._ws_client.recv()
                if raw_message is None or self._is_heartbeat(raw_message):
                    return
                else:
                    self._handler_message(raw_message)
            except WebSocketConnectionClosedException:
                pass

        def _handler_message(self, msg: str):
            try:
                json_msg = json.loads(msg)
                msg_type = json_msg.get("type")
                msg_body = json_msg.get("body")
                if not msg_type:
                    click.echo("Malformed websocket signal: missing type", err=True)
                    return
                if not isinstance(msg_type, str):
                    click.echo(
                        f"Malformed websocket signal: type is {type(msg_type)}, should be str",
                        err=True,
                    )
                    return
                if msg_type.lower() == SIGNAL_TYPE_STOP:
                    self._handle_stop(msg_body)
                elif msg_type.lower() == SIGNAL_TYPE_ABORT:
                    self._handle_abort(msg_body)
            except JSONDecodeError as ex:
                click.echo(
                    f"Malformed websocket signal: {ex}, message: {msg}", err=True
                )

        def _handle_stop(self, msg_body):
            msg_body = msg_body or dict()
            if not isinstance(msg_body, dict):
                click.echo(
                    f"Malformed websocket signal: body is {type(msg_body)}, should be dict",
                    err=True,
                )
                return
            run_id = self._container["sys/id"].fetch()
            click.echo(f"Run {run_id} received stop signal. Exiting", err=True)
            seconds = msg_body.get("seconds")
            self._container.stop(seconds=seconds)
            process_killer.kill_me()

        def _handle_abort(self, msg_body):
            msg_body = msg_body or dict()
            if not isinstance(msg_body, dict):
                click.echo(
                    f"Malformed websocket signal: body is {type(msg_body)}, should be dict",
                    err=True,
                )
                return
            run_id = self._container["sys/id"].fetch()
            click.echo(f"Run {run_id} received abort signal. Exiting", err=True)
            seconds = msg_body.get("seconds")
            self._container[SYSTEM_FAILED_ATTRIBUTE_PATH] = True
            self._container.stop(seconds=seconds)
            process_killer.kill_me()

        def shutdown_ws_client(self):
            self._ws_client.shutdown()

        @staticmethod
        def _is_heartbeat(message: str):
            return message.strip() == ""<|MERGE_RESOLUTION|>--- conflicted
+++ resolved
@@ -66,17 +66,11 @@
         self._thread.shutdown_ws_client()
 
     class _ListenerThread(Daemon):
-<<<<<<< HEAD
         def __init__(
             self, container: "MetadataContainer", ws_client: ReconnectingWebsocket
         ):
-            super().__init__(sleep_time=0)
+            super().__init__(sleep_time=0, name="NeptuneWebhooks")
             self._container = container
-=======
-        def __init__(self, run: "Run", ws_client: ReconnectingWebsocket):
-            super().__init__(sleep_time=0, name="NeptuneWebhooks")
-            self._run = run
->>>>>>> 9b177fe5
             self._ws_client = ws_client
 
         def work(self) -> None:
