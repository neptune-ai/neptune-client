--- conflicted
+++ resolved
@@ -165,8 +165,10 @@
             build_operation_url(self._client_config.api_url, self.LEADERBOARD_SWAGGER_PATH),
             self._http_client
         )
-        self.artifacts_client = create_swagger_client(self._client_config.api_url + self.ARTIFACTS_SWAGGER_PATH,
-                                                      self._http_client)
+        self.artifacts_client = create_swagger_client(
+            build_operation_url(self._client_config.api_url, self.ARTIFACTS_SWAGGER_PATH),
+            self._http_client
+        )
 
         # TODO: Do not use NeptuneAuthenticator from old_neptune. Move it to new package.
         self._authenticator = NeptuneAuthenticator(
@@ -399,7 +401,7 @@
         )
 
         artifact_operations_errors, assign_artifact_operations = self._execute_artifact_operations(
-            run_uuid=run_uuid,
+            run_id=run_id,
             artifact_operations=artifact_operations
         )
 
@@ -463,7 +465,7 @@
     @with_api_exceptions_handler
     def _execute_artifact_operations(
             self,
-            run_uuid: uuid.UUID,
+            run_id: str,
             artifact_operations: List[TrackFilesToArtifact]
     ) -> Tuple[List[Optional[NeptuneException]], List[Optional[Operation]]]:
         errors = list()
@@ -471,7 +473,7 @@
 
         for op in artifact_operations:
             try:
-                artifact_hash = self.get_artifact_attribute(run_uuid, op.path).hash
+                artifact_hash = self.get_artifact_attribute(run_id, op.path).hash
             except FetchAttributeNotFoundException:
                 artifact_hash = None
 
@@ -479,19 +481,19 @@
                 if artifact_hash is None:
                     assign_operation = track_to_new_artifact(
                         swagger_client=self.artifacts_client,
-                        project_uuid=op.project_uuid,
+                        project_id=op.project_id,
                         path=op.path,
-                        parent_identifier=str(run_uuid),
+                        parent_identifier=run_id,
                         entries=op.entries,
                         default_request_params=self.DEFAULT_REQUEST_KWARGS
                     )
                 else:
                     assign_operation = track_to_existing_artifact(
                         swagger_client=self.artifacts_client,
-                        project_uuid=op.project_uuid,
+                        project_id=op.project_id,
                         path=op.path,
                         artifact_hash=artifact_hash,
-                        parent_identifier=str(run_uuid),
+                        parent_identifier=run_id,
                         entries=op.entries,
                         default_request_params=self.DEFAULT_REQUEST_KWARGS
                     )
@@ -673,12 +675,9 @@
             raise FetchAttributeNotFoundException(path_to_str(path))
 
     @with_api_exceptions_handler
-<<<<<<< HEAD
-    def get_float_series_attribute(self, run_id: str, path: List[str]) -> FloatSeriesAttribute:
-=======
-    def get_artifact_attribute(self, run_uuid: uuid.UUID, path: List[str]) -> ArtifactAttribute:
-        params = {
-            'experimentId': str(run_uuid),
+    def get_artifact_attribute(self, run_id: str, path: List[str]) -> ArtifactAttribute:
+        params = {
+            'experimentId': run_id,
             'attribute': path_to_str(path),
             **self.DEFAULT_REQUEST_KWARGS,
         }
@@ -691,9 +690,9 @@
             raise FetchAttributeNotFoundException(path_to_str(path))
 
     @with_api_exceptions_handler
-    def list_artifact_files(self, project_uuid: uuid.UUID, artifact_hash: str) -> List[ArtifactFileData]:
-        params = {
-            'projectIdentifier': project_uuid,
+    def list_artifact_files(self, project_id: str, artifact_hash: str) -> List[ArtifactFileData]:
+        params = {
+            'projectIdentifier': project_id,
             'hash': artifact_hash,
             **self.DEFAULT_REQUEST_KWARGS,
         }
@@ -706,8 +705,7 @@
             raise ArtifactNotFoundException(artifact_hash)
 
     @with_api_exceptions_handler
-    def get_float_series_attribute(self, run_uuid: uuid.UUID, path: List[str]) -> FloatSeriesAttribute:
->>>>>>> d057e752
+    def get_float_series_attribute(self, run_id: str, path: List[str]) -> FloatSeriesAttribute:
         params = {
             'experimentId': run_id,
             'attribute': path_to_str(path),
