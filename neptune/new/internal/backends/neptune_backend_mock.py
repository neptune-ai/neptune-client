--- conflicted
+++ resolved
@@ -109,12 +109,8 @@
 
     def __init__(self, credentials=None, proxies=None):
         # pylint: disable=unused-argument
-<<<<<<< HEAD
         self._runs: Dict[str, RunStructure[Value, dict]] = dict()
-=======
-        self._runs: Dict[uuid.UUID, RunStructure[Value, dict]] = dict()
-        self._artifacts: Dict[Tuple[uuid.UUID, str], List[ArtifactFileData]] = dict()
->>>>>>> d057e752
+        self._artifacts: Dict[Tuple[str, str], List[ArtifactFileData]] = dict()
         self._attribute_type_converter_value_visitor = self.AttributeTypeConverterValueVisitor()
 
     def get_display_address(self) -> str:
@@ -252,20 +248,15 @@
         val = self._get_attribute(run_id, path, Datetime)
         return DatetimeAttribute(val.value)
 
-<<<<<<< HEAD
+    def get_artifact_attribute(self, run_id: str, path: List[str]) -> ArtifactAttribute:
+        val = self._get_attribute(run_id, path, Artifact)
+        return ArtifactAttribute(val.hash)
+
+    def list_artifact_files(self, project_id: str, artifact_hash: str) -> List[ArtifactFileData]:
+        return self._artifacts[(project_id, artifact_hash)]
+
     def get_float_series_attribute(self, run_id: str, path: List[str]) -> FloatSeriesAttribute:
         val = self._get_attribute(run_id, path, FloatSeries)
-=======
-    def get_artifact_attribute(self, run_uuid: uuid.UUID, path: List[str]) -> ArtifactAttribute:
-        val = self._get_attribute(run_uuid, path, Artifact)
-        return ArtifactAttribute(val.hash)
-
-    def list_artifact_files(self, project_uuid: uuid.UUID, artifact_hash: str) -> List[ArtifactFileData]:
-        return self._artifacts[(project_uuid, artifact_hash)]
-
-    def get_float_series_attribute(self, run_uuid: uuid.UUID, path: List[str]) -> FloatSeriesAttribute:
-        val = self._get_attribute(run_uuid, path, FloatSeries)
->>>>>>> d057e752
         return FloatSeriesAttribute(val.values[-1] if val.values else None)
 
     def get_string_series_attribute(self, run_id: str, path: List[str]) -> StringSeriesAttribute:
