--- conflicted
+++ resolved
@@ -4,13 +4,10 @@
 - Fixed GitPython `is_dirty` failing on Windows ([#1371](https://github.com/neptune-ai/neptune-client/pull/1371))
 - Fix SSL errors after forking process ([#1353](https://github.com/neptune-ai/neptune-client/pull/1353))
 - Fixed support of stringify value in series attributes with step ([#1373](https://github.com/neptune-ai/neptune-client/pull/1373))
-<<<<<<< HEAD
-- Fix dependency tracking by replacing `pipreqs` with `pip freeze` ([#1384](https://github.com/neptune-ai/neptune-client/pull/1384))
-=======
 - `dict`s and `Namespace`s that are written to runs and contain an empty string "" key now produce a warning and drop
   the entry with such a key instead of raising an
   exception ([#1374](https://github.com/neptune-ai/neptune-client/pull/1374))
->>>>>>> 56c54612
+- Fix dependency tracking by replacing `pipreqs` with `pip freeze` ([#1384](https://github.com/neptune-ai/neptune-client/pull/1384))
 
 ### Changes
 - Added support of writing to archived project exception ([#1355](https://github.com/neptune-ai/neptune-client/pull/1355))
