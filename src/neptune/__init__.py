--- conflicted
+++ resolved
@@ -13,11 +13,7 @@
 # See the License for the specific language governing permissions and
 # limitations under the License.
 #
-<<<<<<< HEAD
-from neptune._version import get_versions
 from neptune.common.patches import apply_patches
-=======
->>>>>>> 29f21df1
 from neptune.legacy import (
     ANONYMOUS,
     ANONYMOUS_API_TOKEN,
@@ -50,12 +46,7 @@
     set_property,
     stop,
 )
-<<<<<<< HEAD
-
-__version__ = get_versions()["version"]
+from neptune.version import __version__
 
 # Apply patches of external libraries
 apply_patches()
-=======
-from neptune.version import __version__
->>>>>>> 29f21df1
