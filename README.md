<div align="center">
    <img src="https://raw.githubusercontent.com/neptune-ai/neptune-client/assets/readme/Github-cover.png" width="1500" />
 <h1>neptune.ai</h1>
</div>

<div align="center">
  <a href="https://docs.neptune.ai/usage/quickstart/">Quickstart</a>
  <span>&nbsp;&nbsp;•&nbsp;&nbsp;</span>
  <a href="https://neptune.ai/">Website</a>
  <span>&nbsp;&nbsp;•&nbsp;&nbsp;</span>
  <a href="https://docs.neptune.ai/">Docs</a>
  <span>&nbsp;&nbsp;•&nbsp;&nbsp;</span>
  <a href="https://github.com/neptune-ai/examples">Examples</a>
  <span>&nbsp;&nbsp;•&nbsp;&nbsp;</span>
  <a href="https://neptune.ai/resources">Resource center</a>
  <span>&nbsp;&nbsp;•&nbsp;&nbsp;</span>
  <a href="https://neptune.ai/blog">Blog</a>
&nbsp;
  <hr />
</div>

## What is neptune.ai?

Neptune is a lightweight experiment tracker for ML teams that struggle with debugging and reproducing experiments, sharing results, and messy model handover. <b>It offers a single place to track, compare, store, and collaborate on experiments and models.</b>

With Neptune, Data Scientists can develop production-ready models faster, and ML Engineers can access model artifacts instantly in order to deploy them to production.
&nbsp;

<a href="https://www.youtube.com/watch?v=bQzgnqM5J6U"><b>Watch a 3min explainer video →</b></a>
&nbsp;

<a href="https://neptune.ai/demo"><b>Watch a 20min product demo →</b></a>
&nbsp;

<a href="https://app.neptune.ai/o/showcase/org/onboarding-project/runs/table?viewId=98f66b32-2279-4b73-8210-863021c440ac&product_tour_id=444083"><b>Play with a live example project in the Neptune app  →</b></a>
&nbsp;
## Getting started

**Step 1:** Create a **[free account](https://neptune.ai/register)**

**Step 2:** Install the Neptune client library

```bash
pip install neptune
```

**Step 3:** Add an experiment tracking snippet to your code

```python
import neptune

run = neptune.init_run(project="workspace-name/project-name")
run["parameters"] = {"lr": 0.1, "dropout": 0.4}
run["test_accuracy"] = 0.84
```

[![Open in Colab](https://colab.research.google.com/assets/colab-badge.svg)](https://colab.research.google.com/github/neptune-ai/examples/blob/master/how-to-guides/hello-neptune/notebooks/hello_neptune.ipynb)
&nbsp;

&nbsp;
## Core features

**Log and display**

Add a snippet to any step of your ML pipeline once. Decide what and how you want to log. Run a million times.

* <a href="https://docs.neptune.ai/integrations/"><b>Any framework:</b></a> any code, fastai, PyTorch, Lightning, TensorFlow/Keras, scikit-learn, 🤗 Transformers, XGBoost, Optuna.

* <a href="https://docs.neptune.ai/logging/what_you_can_log/"><b>Any metadata type:</b></a> metrics, parameters, dataset and model versions, images, interactive plots, videos, hardware (GPU, CPU, memory), code state.

* <a href="https://docs.neptune.ai/usage/best_practices/"><b>From anywhere in your ML pipeline:</b></a> multinode pipelines, distributed computing, log during or after execution, log offline, and sync when you are back online.
&nbsp;

&nbsp;
<div align="center">
      <img border="0" alt="all metadata metrics" src="https://neptune.ai/wp-content/uploads/2023/06/log_metrics.gif" width="600">
    </a>
</div>
&nbsp;

&nbsp;

**Organize experiments**

Organize logs in a fully customizable nested structure. Display model metadata in user-defined dashboard templates.

* <a href="https://docs.neptune.ai/about/namespaces_and_fields/"><b>Nested metadata structure:</b></a> the flexible API lets you customize the metadata logging structure however you want. Organize nested parameter configs or the results on k-fold validation splits the way they should be.

* <a href="https://docs.neptune.ai/app/custom_dashboard/"><b>Custom dashboards:</b></a> combine different metadata types in one view. Define it for one run. Use anywhere. Look at GPU, memory consumption, and load times to debug training speed. See learning curves, image predictions, and confusion matrix to debug model quality.

* <a href="https://docs.neptune.ai/app/custom_views/"><b>Table views:</b></a> create different views of the runs table and save them for later. You can have separate table views for debugging, comparing parameter sets, or best experiments.
&nbsp;

&nbsp;
<div align="center">
      <img border="0" alt="organize dashboards" src="https://neptune.ai/wp-content/uploads/2023/06/organize_custom_dashboards.gif" width="600">
    </a>
</div>
&nbsp;

&nbsp;

**Compare results**

Visualize training live in the neptune.ai web app. See how different parameters and configs affect the results. Optimize models quicker.

* <a href="https://docs.neptune.ai/app/comparison/"><b>Compare:</b></a> learning curves, parameters, images, datasets.

* <a href="https://docs.neptune.ai/app/searching_table/"><b>Search, sort, and filter:</b></a> experiments by any field you logged. Use our query language to filter runs based on parameter values, metrics, execution times, or anything else.

* <a href="https://docs.neptune.ai/app/runs_table/"><b>Visualize and display:</b></a> runs table, interactive display, folder structure, dashboards.

* <a href="https://docs.neptune.ai/tutorials/monitoring_training_live/"><b>Monitor live:</b></a> hardware consumption metrics, GPU, CPU, memory.

* <a href="https://docs.neptune.ai/app/group_by/"><b>Group by:</b></a> dataset versions, parameters.
&nbsp;

&nbsp;
<div align="center">
      <img border="0" alt="compare, search, filter" src="https://neptune.ai/wp-content/uploads/2023/06/organize_search_sort_filter.gif" width="600">
    </a>
</div>
&nbsp;

&nbsp;

**Version models**

Version, review, and access production-ready models and metadata associated with them in a single place.

* <a href="https://docs.neptune.ai/model_registry/registering_model/"><b>Version models:</b></a> register models, create model versions, version external model artifacts.

* <a href="https://docs.neptune.ai/model_registry/managing_stage/"><b>Review and change stages:</b></a> look at the validation, test metrics and other model metadata. You can move models between None/Staging/Production/Archived.

* <a href="https://docs.neptune.ai/model_registry/overview/"><b>Access and share models:</b></a> every model and model version is accessible via the neptune.ai web app or through the API.
&nbsp;

&nbsp;
<div align="center">
      <img border="0" alt="register models" src="https://neptune.ai/wp-content/uploads/2023/06/register_models.gif" width="600">
    </a>
</div>
&nbsp;

&nbsp;

**Share results**

Have a single place where your team can see the results and access all models and experiments.

* <a href="https://docs.neptune.ai/about/collaboration/"><b>Send a link:</b></a> share every chart, dashboard, table view, or anything else you see in the neptune.ai app by copying and sending persistent URLs.

* <a href="https://docs.neptune.ai/usage/querying_metadata/"><b>Query API:</b></a> access all model metadata via neptune.ai API. Whatever you logged, you can query in a similar way.

* <a href="https://docs.neptune.ai/management/"><b>Manage users and projects:</b></a> create different projects, add users to them, and grant different permissions levels.

* <a href="https://neptune.ai/pricing"><b>Add your entire org:</b></a> get at least 10 users on every paid plan. So you can invite additional stakeholders, such as product managers and subject-matter experts, at no extra cost.
&nbsp;

&nbsp;
<div align="center">
      <img border="0" alt="share persistent link" src="https://neptune.ai/wp-content/uploads/2023/06/share_send_link.gif" width="600">
    </a>
</div>
&nbsp;

&nbsp;
## Integrate with any MLOps stack
neptune.ai integrates with <a href="https://docs.neptune.ai/integrations/"><b>25+ frameworks:</b></a> PyTorch, Lightning, TensorFlow/Keras, LightGBM, scikit-learn, XGBoost, Optuna, Kedro, 🤗 Transformers, fastai, Prophet, detectron2, Airflow, and more.

#### <img src="https://raw.githubusercontent.com/neptune-ai/neptune-client/assets/readme/Pytorch-lightning-logo.png" width="60" /> <br> <br> PyTorch Lightning

Example:

```python
from pytorch_lightning import Trainer
from lightning.pytorch.loggers import NeptuneLogger

# Create NeptuneLogger instance
from neptune import ANONYMOUS_API_TOKEN

neptune_logger = NeptuneLogger(
    api_key=ANONYMOUS_API_TOKEN,
    project="common/pytorch-lightning-integration",
    tags=["training", "resnet"],  # optional
)

# Pass the logger to the Trainer
trainer = Trainer(max_epochs=10, logger=neptune_logger)

# Run the Trainer
trainer.fit(my_model, my_dataloader)
```

[![neptune-pl](https://img.shields.io/badge/PytorchLightning-experiment-success?logo=data:image/png;base64,iVBORw0KGgoAAAANSUhEUgAAADIAAAAgCAYAAABQISshAAAACXBIWXMAAA7DAAAOwwHHb6hkAAAF6klEQVRYCa2YXWiWZRjH301nGWVTa36ESWqb1bTSorSTUg8kwg4iSIhOgo49yDoIOomgjiqQPCroIEGQqA6ighoIZYbZNEtnhU1rUc3U5fzY3Nbv//hcT//33rN37zu74Nr1fV33fd1fz95KpQaMjo7OHBsb2wy+A74HbgXbaoTUZSLHevBj8A/wGLiNWjfVFdyokxJT4CMwhb0obm40X/iT9zHiB9KkyF3Yrg+//4WSdBq4s6RYqN6GaWq0GDGLwePgRLCl0Zw1/amyDhyaqBr6U2B7zSQlRmJeLcvJSoR6P8w1JaGNq0jUBO6IzDm9CB1OdFsbyU7sQvDXJMfZRL6EvKGRvOHbHIzRpfAbTT4L/zj4FHjB9I/SyRkmT8Y+jIMf6N3Ia8HtFjgNfpPJU2fpyJakS7siG/ous52DXxW2WhS/ZvB9ixX7pGJoxhL4k2Y7At/woa9aEZKqI+qcw2cm7DF+Jvw6kydkGdgCjPebwwD815Kbmpp+CV4ysAxcnXEN/KmaCEl1rXqSIeRuy3cAfszkhxikJl8TyKuVu9GcjsD3SsY2CvlKfA7K92AI9dKqiRB0HzjHgvvgj4bMoA/BnwsZugrdPJMnYtdg8FoHmMBFc94PrwkFPFBPg8JZ1JNLVkGHHxBOhYLi6uLxkKFt6FaYPI7NB5SeJa1sAfiojrZbQCc6bce6oZgIgbqBfFspiTrnnRpEp6IBik9jwhZ0LsztIUAvgVrZAqjxG8LPhaJSuQG+ZoPMN2OLiSC1ge2Jw3cuU1Dnw8+MzKtHRkZqvfLKOV+OOZyEFttVOvLqWvfJNaNLV1GuE4JPZCles83zPHyPycFqIr5KnRSdFcYSuhJdi+k1iX6Tg00bpPNXq0ERl9F0ItPN+jv8MZODVedOhwBdxESWmJyydyWKQ/gPJzqJB8ER03fCX2dyFcskV4CvgM/xbMzxgS+u8ry8GmcSncS4yeJd0HtyB/itjA75yy+bQ9VBN4OuZK1U3IKL4G8Bx/kz+Dnod4CarLZmh6/IVVIapAc9MxGUvi3Sp10PX507PXABWgk/C6EX/RP0sxMNcp+MZyKq5w1a7xPZhfF4HnUC5505X0Z07zusxL/sYbwVJ3Uv4C/8fgzBKQ3Sbabt5VDaIBxuA/38/FNsLRLtYytsgN6N04Hm5uayg54VYTAH85WZkSkqlQ50s+G1NRzUtaIGfA9xf7uD8+Toxu4qnQPdYH65aCtlW8oce7xIhcGrW6UdsyAlko/ufu1hwXx0uvXSiejGctBBV+dLAZuu+4tgbPPlTKQVuZg8ssa8HHTY51vLDZPxp3HwN0Yr43u2QsFxOny6ayUmRg3qM58FeYNMlW3VZabQah2c0kRIruBvLJnYdD/rI9EL6tHzySumCnhY1aDDptTKVDUIWSuvSyRgAKZnShPJM2givnc7GYhv1XbsftBPINfcti0tLcqXXrd3onPQQddqB/Sykn1XMhHdMPrcCFjOSs0NAaoV8olpW50xeynLoNQg/1dBB95vxPSgf9/f33/+Siail9/fBH0J68YLuCcYUQbzJXYfoJsLHh9tP22XAH1wZv/LkENXWkcYcrq/ra1t3Gd84jOxSEHdPuk/RI8ogoLXQu4Vn4O+23aHMAntxe7nROchcrXC+4oMI/sYsuK+DbBPDrw7Gxn0CBign4meAV8LRU734nv15BkvexCjbygHvXGbULwpJXzYDsPPyqLQzANfB7vAlziwlw11VCVJKzGHQU8uMYUX60hXuJB3DQkuKEkMGpqNXiR0mN8oghDeVYDBy0ND+pyqD4h7wWLL2DMo0yu0ZnL8p4MfKpkNWqLL+q1tbZEIQdvBYQ/B/v9D4VvG4LuA4J+UIC2aJ902ODhY9d1RlifVkUv/t6c/4OUpM/IWf/+7rBA+ldoGsR2xocLEbiZGHfI84j8HsxsnHWg9MumeVUrlTeATZH8Usx/I2lF+ASrgAwovrKdI6kPsE2A3KOgD9TvvlCcR+cnxNKgf7QRHwec5x+N+wPsX+f7UoKzjPDEAAAAASUVORK5CYII=)](https://app.neptune.ai/common/pytorch-lightning-integration/experiments?split=tbl&dash=charts&viewId=faa75e77-5bd6-42b9-9379-863fe7a33227)
&nbsp;

[![github-code](https://img.shields.io/badge/GitHub-code-informational?logo=github)](https://github.com/neptune-ai/examples/tree/main/integrations-and-supported-tools/pytorch-lightning/scripts)
[![jupyter-code](https://img.shields.io/badge/Jupyter-code-informational?logo=jupyter)](https://github.com/neptune-ai/examples/blob/main/integrations-and-supported-tools/pytorch-lightning/notebooks/Neptune_PyTorch_Lightning.ipynb)
[![Open In Colab](https://colab.research.google.com/assets/colab-badge.svg)](https://colab.research.google.com/github/neptune-ai/examples/blob/main/integrations-and-supported-tools/pytorch-lightning/notebooks/Neptune_PyTorch_Lightning.ipynb)
[<img src="https://img.shields.io/badge/docs-PyTorch%20Lightning-yellow">](https://docs.neptune.ai/integrations/lightning/)
&nbsp;

&nbsp;
## neptune.ai is trusted by great companies
<div align="center">
    <img src="https://raw.githubusercontent.com/neptune-ai/neptune-client/assets/readme/github-customers.png" width="1500" />
</div>
&nbsp;

Read how various customers use Neptune to <a href="https://neptune.ai/customers">improve their workflow</a>.
&nbsp;

&nbsp;
## Support

If you get stuck or simply want to talk to us about something, here are your options:
* Check our <a href="https://docs.neptune.ai/getting_help/#faq">FAQ page</a>.
* Take a look at our <a href="https://neptune.ai/resources">resource center</a>.
* Chat! In the app, click the <a href="https://docs.neptune.ai/getting_help/#chat">blue message icon</a> in the bottom-right corner and send a message. A real person will talk to you ASAP (typically very ASAP).
* You can just shoot us an email at [support@neptune.ai](mailto:support@neptune.ai).
&nbsp;

&nbsp;
## People behind

<<<<<<< HEAD
Created with :heart: by the [neptune.ai team](https://neptune.ai/about-us):

Piotr, Paulina, Jakub, Magda, Aurimas, Chaz, James, Serine, Alexandra, Eugene, Parth, Aleksandra, Damyan, Sabine, Siddhant, Ani, Patrycja, Dawid, Dominika, Karolina, Aleksiej, Cameron, Krzysztof, Piotr, Hubert, Paweł, Adam, Rafał, Patryk, Bartosz, Artsiom, Jakub, Marcin, Anita, Bartosz, Maciej, Szymon, Marcin, Jakub, Paweł, Siamion, Mateusz, Maciej, Michał, Konrad, Franciszek, Bartosz, Paweł, Dawid, Aleksander, Marta, Karolina, Michał, Martyna, Magdalena, and [you?](https://neptune.ai/jobs)
=======
Created with :heart: by the [neptune.ai team](https://neptune.ai/jobs#team)
>>>>>>> b2c04bab
<|MERGE_RESOLUTION|>--- conflicted
+++ resolved
@@ -224,10 +224,4 @@
 &nbsp;
 ## People behind
 
-<<<<<<< HEAD
-Created with :heart: by the [neptune.ai team](https://neptune.ai/about-us):
-
-Piotr, Paulina, Jakub, Magda, Aurimas, Chaz, James, Serine, Alexandra, Eugene, Parth, Aleksandra, Damyan, Sabine, Siddhant, Ani, Patrycja, Dawid, Dominika, Karolina, Aleksiej, Cameron, Krzysztof, Piotr, Hubert, Paweł, Adam, Rafał, Patryk, Bartosz, Artsiom, Jakub, Marcin, Anita, Bartosz, Maciej, Szymon, Marcin, Jakub, Paweł, Siamion, Mateusz, Maciej, Michał, Konrad, Franciszek, Bartosz, Paweł, Dawid, Aleksander, Marta, Karolina, Michał, Martyna, Magdalena, and [you?](https://neptune.ai/jobs)
-=======
-Created with :heart: by the [neptune.ai team](https://neptune.ai/jobs#team)
->>>>>>> b2c04bab
+Created with :heart: by the [neptune.ai team](https://neptune.ai/jobs#team)