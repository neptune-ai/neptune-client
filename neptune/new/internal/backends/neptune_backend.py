#
# Copyright (c) 2020, Neptune Labs Sp. z o.o.
#
# Licensed under the Apache License, Version 2.0 (the "License");
# you may not use this file except in compliance with the License.
# You may obtain a copy of the License at
#
#     http://www.apache.org/licenses/LICENSE-2.0
#
# Unless required by applicable law or agreed to in writing, software
# distributed under the License is distributed on an "AS IS" BASIS,
# WITHOUT WARRANTIES OR CONDITIONS OF ANY KIND, either express or implied.
# See the License for the specific language governing permissions and
# limitations under the License.
#
import abc
from typing import Any, List, Tuple, Optional

from neptune.new.exceptions import NeptuneException
from neptune.new.internal.artifacts.types import ArtifactFileData
from neptune.new.internal.backends.api_model import (
    ApiRun,
    Attribute,
    AttributeType,
    BoolAttribute,
    DatetimeAttribute,
    FileAttribute,
    FloatAttribute,
    FloatSeriesAttribute,
    IntAttribute,
    Project,
    Workspace,
    StringAttribute,
    StringSeriesAttribute,
    StringSetAttribute,
    StringSeriesValues,
    FloatSeriesValues,
    ImageSeriesValues, ArtifactAttribute,
)
from neptune.new.internal.operation import Operation
from neptune.new.internal.websockets.websockets_factory import WebsocketsFactory
from neptune.new.types.atoms import GitRef


class NeptuneBackend:

    @abc.abstractmethod
    def close(self) -> None:
        pass

    @abc.abstractmethod
    def get_display_address(self) -> str:
        pass

    # pylint: disable=unused-argument
    def websockets_factory(self, project_id: str, run_id: str) -> Optional[WebsocketsFactory]:
        return None

    @abc.abstractmethod
    def get_project(self, project_id: str) -> Project:
        pass

    @abc.abstractmethod
    def get_available_projects(self,
                               workspace_id: Optional[str] = None,
                               search_term: Optional[str] = None
                               ) -> List[Project]:
        pass

    @abc.abstractmethod
    def get_available_workspaces(self) -> List[Workspace]:
        pass

    @abc.abstractmethod
    def get_run(self, run_id: str) -> ApiRun:
        pass

    @abc.abstractmethod
    def create_run(self,
                   project_id: str,
                   git_ref: Optional[GitRef] = None,
                   custom_run_id: Optional[str] = None,
                   notebook_id: Optional[str] = None,
                   checkpoint_id: Optional[str] = None
                   ) -> ApiRun:
        pass

    @abc.abstractmethod
    def create_checkpoint(self, notebook_id: str, jupyter_path: str) -> Optional[str]:
        pass

    def ping_run(self, run_id: str):
        pass

    @abc.abstractmethod
    def execute_operations(self, run_id: str, operations: List[Operation]) -> List[NeptuneException]:
        pass

    @abc.abstractmethod
    def get_attributes(self, run_id: str) -> List[Attribute]:
        pass

    @abc.abstractmethod
    def download_file(self, run_id: str, path: List[str], destination: Optional[str] = None):
        pass

    @abc.abstractmethod
    def download_file_set(self, run_id: str, path: List[str], destination: Optional[str] = None):
        pass

    @abc.abstractmethod
    def get_float_attribute(self, run_id: str, path: List[str]) -> FloatAttribute:
        pass

    @abc.abstractmethod
    def get_int_attribute(self, run_id: str, path: List[str]) -> IntAttribute:
        pass

    @abc.abstractmethod
    def get_bool_attribute(self, run_id: str, path: List[str]) -> BoolAttribute:
        pass

    @abc.abstractmethod
    def get_file_attribute(self, run_id: str, path: List[str]) -> FileAttribute:
        pass

    @abc.abstractmethod
    def get_string_attribute(self, run_id: str, path: List[str]) -> StringAttribute:
        pass

    @abc.abstractmethod
    def get_datetime_attribute(self, run_id: str, path: List[str]) -> DatetimeAttribute:
        pass

    @abc.abstractmethod
<<<<<<< HEAD
    def get_float_series_attribute(self, run_id: str, path: List[str]) -> FloatSeriesAttribute:
=======
    def get_artifact_attribute(self, run_uuid: uuid.UUID, path: List[str]) -> ArtifactAttribute:
        pass

    @abc.abstractmethod
    def list_artifact_files(self, project_uuid: uuid.UUID, artifact_hash: str) -> List[ArtifactFileData]:
        pass

    @abc.abstractmethod
    def get_float_series_attribute(self, run_uuid: uuid.UUID, path: List[str]) -> FloatSeriesAttribute:
>>>>>>> d057e752
        pass

    @abc.abstractmethod
    def get_string_series_attribute(self, run_id: str, path: List[str]) -> StringSeriesAttribute:
        pass

    @abc.abstractmethod
    def get_string_set_attribute(self, run_id: str, path: List[str]) -> StringSetAttribute:
        pass

    @abc.abstractmethod
    def download_file_series_by_index(self, run_id: str, path: List[str],
                                      index: int, destination: str):
        pass

    @abc.abstractmethod
    def get_image_series_values(self, run_id: str, path: List[str],
                                offset: int, limit: int) -> ImageSeriesValues:
        pass

    @abc.abstractmethod
    def get_string_series_values(self, run_id: str, path: List[str],
                                 offset: int, limit: int) -> StringSeriesValues:
        pass

    @abc.abstractmethod
    def get_float_series_values(self, run_id: str, path: List[str],
                                offset: int, limit: int) -> FloatSeriesValues:
        pass

    @abc.abstractmethod
    def get_run_url(self, run_id: str, workspace: str, project_name: str, short_id: str) -> str:
        pass

    @abc.abstractmethod
    def fetch_atom_attribute_values(self, run_id: str, path: List[str]) -> List[Tuple[str, AttributeType, Any]]:
        pass<|MERGE_RESOLUTION|>--- conflicted
+++ resolved
@@ -133,19 +133,15 @@
         pass
 
     @abc.abstractmethod
-<<<<<<< HEAD
-    def get_float_series_attribute(self, run_id: str, path: List[str]) -> FloatSeriesAttribute:
-=======
-    def get_artifact_attribute(self, run_uuid: uuid.UUID, path: List[str]) -> ArtifactAttribute:
+    def get_artifact_attribute(self, run_id: str, path: List[str]) -> ArtifactAttribute:
         pass
 
     @abc.abstractmethod
-    def list_artifact_files(self, project_uuid: uuid.UUID, artifact_hash: str) -> List[ArtifactFileData]:
+    def list_artifact_files(self, project_id: str, artifact_hash: str) -> List[ArtifactFileData]:
         pass
 
     @abc.abstractmethod
-    def get_float_series_attribute(self, run_uuid: uuid.UUID, path: List[str]) -> FloatSeriesAttribute:
->>>>>>> d057e752
+    def get_float_series_attribute(self, run_id: str, path: List[str]) -> FloatSeriesAttribute:
         pass
 
     @abc.abstractmethod
