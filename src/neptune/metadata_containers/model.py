#
# Copyright (c) 2022, Neptune Labs Sp. z o.o.
#
# Licensed under the Apache License, Version 2.0 (the "License");
# you may not use this file except in compliance with the License.
# You may obtain a copy of the License at
#
#     http://www.apache.org/licenses/LICENSE-2.0
#
# Unless required by applicable law or agreed to in writing, software
# distributed under the License is distributed on an "AS IS" BASIS,
# WITHOUT WARRANTIES OR CONDITIONS OF ANY KIND, either express or implied.
# See the License for the specific language governing permissions and
# limitations under the License.
#
__all__ = ["Model"]

from typing import (
    Iterable,
    Optional,
)

from neptune.exceptions import InactiveModelException
from neptune.internal.backends.nql import (
    NQLAggregator,
    NQLAttributeOperator,
    NQLAttributeType,
    NQLQueryAggregate,
    NQLQueryAttribute,
)
from neptune.internal.container_type import ContainerType
from neptune.internal.state import ContainerState
from neptune.metadata_containers import MetadataContainer
from neptune.metadata_containers.metadata_containers_table import Table


class Model(MetadataContainer):
    """A class for managing a Neptune model and retrieving information from it.

    You may also want to check `Model docs page`_.

    .. _Model docs page:
       https://docs.neptune.ai/api/model
    """

    container_type = ContainerType.MODEL

    def _raise_if_stopped(self):
        if self._state == ContainerState.STOPPED:
            raise InactiveModelException(label=self._sys_id)

    @property
    def _docs_url_stop(self) -> str:
        return "https://docs.neptune.ai/api/model#stop"

    def get_url(self) -> str:
        """Returns the URL that can be accessed within the browser"""
        return self._backend.get_model_url(
            model_id=self._id,
            workspace=self._workspace,
            project_name=self._project_name,
            sys_id=self._sys_id,
        )

<<<<<<< HEAD
    @property
    def _metadata_url(self) -> str:
        return self._url.rstrip("/") + "/metadata"

    def fetch_model_versions_table(self, *, columns: Optional[Iterable[str]] = None) -> Table:
=======
    def fetch_model_versions_table(self, columns: Optional[Iterable[str]] = None) -> Table:
>>>>>>> 6a8eff6b
        """Retrieve all versions of the given model.

        Args:
            columns: Names of columns to include in the table, as a list of namespace or field names.
                The Neptune ID ("sys/id") is included automatically.
                Examples:
                    Fields: `["params/lr", "params/batch", "val/acc"]` - these fields are included as columns.
                    Namespaces: `["params", "val"]` - all the fields inside the namespaces are included as columns.
                If `None` (default), all the columns of the model versions table are included.

        Returns:
            `Table` object containing `ModelVersion` objects that match the specified criteria.

            Use `to_pandas()` to convert it to a pandas DataFrame.

        Examples:
            >>> import neptune

            >>> # Initialize model with the ID "CLS-FOREST"
            ... model = neptune.init_model(with_id="CLS-FOREST")

            >>> # Fetch the metadata of all model versions as a pandas DataFrame
            ... model_versions_df = model.fetch_model_versions_table().to_pandas()

            >>> # Fetch the metadata of all model versions as a pandas DataFrame,
            ... # including only the fields "params/lr" and "val/loss" as columns:
            ... model_versions = model.fetch_model_versions_table(columns=["params/lr", "val/loss"])
            ... model_versions_df = model_versions.to_pandas()

            >>> # Sort model versions by size
            ... model_versions_df = model_versions_df.sort_values(by="sys/size")

            >>> # Sort model versions by creation time
            ... model_versions_df = model_versions_df.sort_values(by="sys/creation_time", ascending=False)

            >>> # Extract the last model version ID
            ... last_model_version_id = model_versions_df["sys/id"].values[0]

        You may also want to check the API referene in the docs:
            https://docs.neptune.ai/api/model/#fetch_model_versions_table
        """
        return MetadataContainer._fetch_entries(
            self,
            child_type=ContainerType.MODEL_VERSION,
            query=NQLQueryAggregate(
                items=[
                    NQLQueryAttribute(
                        name="sys/model_id",
                        value=self._sys_id,
                        operator=NQLAttributeOperator.EQUALS,
                        type=NQLAttributeType.STRING,
                    ),
                    NQLQueryAttribute(
                        name="sys/trashed",
                        type=NQLAttributeType.BOOLEAN,
                        operator=NQLAttributeOperator.EQUALS,
                        value=False,
                    ),
                ],
                aggregator=NQLAggregator.AND,
            ),
            columns=columns,
        )<|MERGE_RESOLUTION|>--- conflicted
+++ resolved
@@ -62,15 +62,7 @@
             sys_id=self._sys_id,
         )
 
-<<<<<<< HEAD
-    @property
-    def _metadata_url(self) -> str:
-        return self._url.rstrip("/") + "/metadata"
-
     def fetch_model_versions_table(self, *, columns: Optional[Iterable[str]] = None) -> Table:
-=======
-    def fetch_model_versions_table(self, columns: Optional[Iterable[str]] = None) -> Table:
->>>>>>> 6a8eff6b
         """Retrieve all versions of the given model.
 
         Args:
