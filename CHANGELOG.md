--- conflicted
+++ resolved
@@ -1,11 +1,8 @@
 ## neptune 1.13.0
 
 ### Features
-<<<<<<< HEAD
 - Added optional `expand` flag to `stringify_unsupported()` to expand series ([#1862](https://github.com/neptune-ai/neptune-client/pull/1862))
-=======
 - Added optional `include_plotlyjs` keyword-only parameter to `upload()` and `File.as_html()` methods to fetch Plotly.js library from CDN ([#1881](https://github.com/neptune-ai/neptune-client/pull/1876))
->>>>>>> 7da75358
 
 ## neptune 1.12.0
 
