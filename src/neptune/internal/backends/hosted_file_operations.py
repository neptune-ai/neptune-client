--- conflicted
+++ resolved
@@ -86,11 +86,7 @@
     get_absolute_paths,
     get_common_root,
 )
-<<<<<<< HEAD
-from neptune.internal.utils.logger import logger
-=======
 from neptune.internal.utils.logger import get_logger
->>>>>>> f609e2a2
 from neptune.typing import ProgressBarType
 
 logger = get_logger()
