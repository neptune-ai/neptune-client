#
# Copyright (c) 2023, Neptune Labs Sp. z o.o.
#
# Licensed under the Apache License, Version 2.0 (the "License");
# you may not use this file except in compliance with the License.
# You may obtain a copy of the License at
#
#     http://www.apache.org/licenses/LICENSE-2.0
#
# Unless required by applicable law or agreed to in writing, software
# distributed under the License is distributed on an "AS IS" BASIS,
# WITHOUT WARRANTIES OR CONDITIONS OF ANY KIND, either express or implied.
# See the License for the specific language governing permissions and
# limitations under the License.
#

__all__ = [
    "parse_dates",
    "prepare_nql_query",
]

from typing import (
    Generator,
    Iterable,
    List,
    Optional,
    Union,
)

from neptune.common.warnings import (
    NeptuneWarning,
    warn_once,
)
from neptune.internal.backends.api_model import (
    AttributeType,
    AttributeWithProperties,
    LeaderboardEntry,
)
from neptune.internal.backends.nql import (
    NQLAggregator,
    NQLAttributeOperator,
    NQLAttributeType,
    NQLQuery,
    NQLQueryAggregate,
    NQLQueryAttribute,
    RawNQLQuery,
)
from neptune.internal.utils.iso_dates import parse_iso_date
from neptune.internal.utils.run_state import RunState


def prepare_nql_query(
    ids: Optional[Iterable[str]],
    states: Optional[Iterable[str]],
    owners: Optional[Iterable[str]],
    tags: Optional[Iterable[str]],
    trashed: Optional[bool],
) -> NQLQueryAggregate:
    query_items: List[Union[NQLQueryAttribute, NQLQueryAggregate]] = []

    if trashed is not None:
        query_items.append(
            NQLQueryAttribute(
                name="sys/trashed",
                type=NQLAttributeType.BOOLEAN,
                operator=NQLAttributeOperator.EQUALS,
                value=trashed,
            )
        )

    if ids:
        query_items.append(
            NQLQueryAggregate(
                items=[
                    NQLQueryAttribute(
                        name="sys/id",
                        type=NQLAttributeType.STRING,
                        operator=NQLAttributeOperator.EQUALS,
                        value=api_id,
                    )
                    for api_id in ids
                ],
                aggregator=NQLAggregator.OR,
            )
        )

    if states:
        query_items.append(
            NQLQueryAggregate(
                items=[
                    NQLQueryAttribute(
                        name="sys/state",
                        type=NQLAttributeType.EXPERIMENT_STATE,
                        operator=NQLAttributeOperator.EQUALS,
                        value=RunState.from_string(state).to_api(),
                    )
                    for state in states
                ],
                aggregator=NQLAggregator.OR,
            )
        )

    if owners:
        query_items.append(
            NQLQueryAggregate(
                items=[
                    NQLQueryAttribute(
                        name="sys/owner",
                        type=NQLAttributeType.STRING,
                        operator=NQLAttributeOperator.EQUALS,
                        value=owner,
                    )
                    for owner in owners
                ],
                aggregator=NQLAggregator.OR,
            )
        )

    if tags:
        query_items.append(
            NQLQueryAggregate(
                items=[
                    NQLQueryAttribute(
                        name="sys/tags",
                        type=NQLAttributeType.STRING_SET,
                        operator=NQLAttributeOperator.CONTAINS,
                        value=tag,
                    )
                    for tag in tags
                ],
                aggregator=NQLAggregator.AND,
            )
        )

    query = NQLQueryAggregate(items=query_items, aggregator=NQLAggregator.AND)
    return query


def parse_dates(leaderboard_entries: Iterable[LeaderboardEntry]) -> Generator[LeaderboardEntry, None, None]:
    yield from [_parse_entry(entry) for entry in leaderboard_entries]


def _parse_entry(entry: LeaderboardEntry) -> LeaderboardEntry:
    try:
        return LeaderboardEntry(
            entry.id,
            attributes=[
<<<<<<< HEAD
                AttributeWithProperties(
                    attribute.path,
                    attribute.type,
                    {
                        **attribute.properties,
                        "value": parse_iso_date(attribute.properties["value"]),
                    },
=======
                (
                    AttributeWithProperties(
                        attribute.path,
                        attribute.type,
                        {
                            **attribute.properties,
                            "value": datetime.strptime(attribute.properties["value"], DATE_FORMAT),
                        },
                    )
                    if attribute.type == AttributeType.DATETIME
                    else attribute
>>>>>>> a93ebc2a
                )
                for attribute in entry.attributes
            ],
        )
    except ValueError:
        # the parsing format is incorrect
        warn_once(
            "Date parsing failed. The date format is incorrect. Returning as string instead of datetime.",
            exception=NeptuneWarning,
        )
        return entry


def build_raw_query(query: str, trashed: Optional[bool]) -> NQLQuery:
    raw_nql = RawNQLQuery(query)

    if trashed is None:
        return raw_nql

    nql = NQLQueryAggregate(
        items=[
            raw_nql,
            NQLQueryAttribute(
                name="sys/trashed", type=NQLAttributeType.BOOLEAN, operator=NQLAttributeOperator.EQUALS, value=trashed
            ),
        ],
        aggregator=NQLAggregator.AND,
    )
    return nql<|MERGE_RESOLUTION|>--- conflicted
+++ resolved
@@ -145,27 +145,17 @@
         return LeaderboardEntry(
             entry.id,
             attributes=[
-<<<<<<< HEAD
-                AttributeWithProperties(
-                    attribute.path,
-                    attribute.type,
-                    {
-                        **attribute.properties,
-                        "value": parse_iso_date(attribute.properties["value"]),
-                    },
-=======
                 (
                     AttributeWithProperties(
                         attribute.path,
                         attribute.type,
                         {
                             **attribute.properties,
-                            "value": datetime.strptime(attribute.properties["value"], DATE_FORMAT),
+                            "value": parse_iso_date(attribute.properties["value"]),
                         },
                     )
                     if attribute.type == AttributeType.DATETIME
                     else attribute
->>>>>>> a93ebc2a
                 )
                 for attribute in entry.attributes
             ],
