#
# Copyright (c) 2020, Neptune Labs Sp. z o.o.
#
# Licensed under the Apache License, Version 2.0 (the "License");
# you may not use this file except in compliance with the License.
# You may obtain a copy of the License at
#
#     http://www.apache.org/licenses/LICENSE-2.0
#
# Unless required by applicable law or agreed to in writing, software
# distributed under the License is distributed on an "AS IS" BASIS,
# WITHOUT WARRANTIES OR CONDITIONS OF ANY KIND, either express or implied.
# See the License for the specific language governing permissions and
# limitations under the License.
#

import logging

from typing import TYPE_CHECKING, Optional

from neptune.alpha.attributes.constants import SYSTEM_PING_TIME_ATTRIBUTE_PATH
from neptune.alpha.internal.background_job import BackgroundJob
from neptune.alpha.internal.threading.daemon import Daemon

if TYPE_CHECKING:
    from neptune.alpha.experiment import Experiment

_logger = logging.getLogger(__name__)


class PingBackgroundJob(BackgroundJob):

    def __init__(self, period: float = 10):
        self._period = period
        self._thread = None
        self._started = False

    def start(self, experiment: 'Experiment'):
        self._thread = self.ReportingThread(self._period, experiment)
        self._thread.start()
        self._started = True

    def stop(self):
        if not self._started:
            return
        self._thread.interrupt()

    def join(self, seconds: Optional[float] = None):
        if not self._started:
            return
        self._thread.join(seconds)

    class ReportingThread(Daemon):

        def __init__(
                self,
                period: float,
                experiment: 'Experiment'):
            super().__init__(sleep_time=period)
            self._experiment = experiment

        def work(self) -> None:
<<<<<<< HEAD
            self._experiment[SYSTEM_PING_TIME_ATTRIBUTE_PATH] = datetime.now()
=======
            self._experiment.ping()
>>>>>>> ce6a93cf
<|MERGE_RESOLUTION|>--- conflicted
+++ resolved
@@ -18,7 +18,6 @@
 
 from typing import TYPE_CHECKING, Optional
 
-from neptune.alpha.attributes.constants import SYSTEM_PING_TIME_ATTRIBUTE_PATH
 from neptune.alpha.internal.background_job import BackgroundJob
 from neptune.alpha.internal.threading.daemon import Daemon
 
@@ -60,8 +59,4 @@
             self._experiment = experiment
 
         def work(self) -> None:
-<<<<<<< HEAD
-            self._experiment[SYSTEM_PING_TIME_ATTRIBUTE_PATH] = datetime.now()
-=======
-            self._experiment.ping()
->>>>>>> ce6a93cf
+            self._experiment.ping()