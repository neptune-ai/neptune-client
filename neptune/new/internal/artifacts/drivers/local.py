--- conflicted
+++ resolved
@@ -39,11 +39,7 @@
     def _serialize_metadata(cls, metadata: typing.Dict[str, typing.Any]) -> typing.Dict[str, str]:
         return {
             "file_path": metadata['file_path'],
-<<<<<<< HEAD
-            "last_modified": datetime.fromtimestamp(int(metadata['last_modified'])).strftime(cls.DATETIME_FORMAT),
-=======
             "last_modified": datetime.fromtimestamp(metadata['last_modified']).strftime(cls.DATETIME_FORMAT),
->>>>>>> 2fd4ea2b
             "file_size": str(metadata['file_size']),
         }
 
