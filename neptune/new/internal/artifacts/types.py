#
# Copyright (c) 2021, Neptune Labs Sp. z o.o.
#
# Licensed under the Apache License, Version 2.0 (the "License");
# you may not use this file except in compliance with the License.
# You may obtain a copy of the License at
#
#     http://www.apache.org/licenses/LICENSE-2.0
#
# Unless required by applicable law or agreed to in writing, software
# distributed under the License is distributed on an "AS IS" BASIS,
# WITHOUT WARRANTIES OR CONDITIONS OF ANY KIND, either express or implied.
# See the License for the specific language governing permissions and
# limitations under the License.
#

import abc
import enum
import typing
import pathlib
from dataclasses import dataclass

from neptune.new.exceptions import NeptuneUnhandledArtifactSchemeException, NeptuneUnhandledArtifactTypeException

class ArtifactFileType(enum.Enum):
    S3 = "S3"
    LOCAL = "Local"


class ArtifactMetadataSerializer:
    @staticmethod
    def serialize(metadata: typing.Dict[str, str]) -> typing.List[typing.Dict[str, str]]:
        return [{"key": k, "value": v} for k, v in sorted(metadata.items())]

    @staticmethod
    def deserialize(metadata: typing.List[typing.Dict[str, str]]) -> typing.Dict[str, str]:
        print('TEST', metadata)
        return {
            f'{key_value.get("key")}': f'{key_value.get("value")}'
            for key_value in metadata
        }


@dataclass
class ArtifactFileData:
    file_path: str
    file_hash: str
    type: str
    metadata: typing.Dict[str, str]
    size: int = None

    @classmethod
    def from_dto(cls, artifact_file_dto):
        return cls(
            file_path=artifact_file_dto.filePath,
            file_hash=artifact_file_dto.fileHash,
            type=artifact_file_dto.type,
<<<<<<< HEAD
            metadata=ArtifactMetadataSerializer.deserialize(
                list(map(lambda m: {'key': str(m.key), 'value': str(m.value)}, artifact_file_dto.metadata))
            )
=======
            size=artifact_file_dto.size,
            metadata=ArtifactMetadataSerializer.deserialize([
                (m.key, m.value) for m in artifact_file_dto.metadata
            ])
>>>>>>> 6ddabb16
        )

    def to_dto(self) -> typing.Dict:
        return {
            'filePath': self.file_path,
            'fileHash': self.file_hash,
            'type': self.type,
            'size': self.size,
            'metadata': ArtifactMetadataSerializer.serialize(self.metadata)
        }


class ArtifactDriversMap:
    _implementations: typing.List[typing.Type['ArtifactDriver']] = []

    @classmethod
    def match_path(cls, path: str) -> typing.Type['ArtifactDriver']:
        for artifact_driver in cls._implementations:
            if artifact_driver.matches(path):
                return artifact_driver

        raise NeptuneUnhandledArtifactSchemeException(path)

    @classmethod
    def match_type(cls, type_str: str) -> typing.Type['ArtifactDriver']:
        for artifact_driver in cls._implementations:
            if artifact_driver.get_type() == type_str:
                return artifact_driver

        raise NeptuneUnhandledArtifactTypeException(type_str)


class ArtifactDriver(abc.ABC):
    def __init_subclass__(cls):
        # pylint: disable=protected-access
        ArtifactDriversMap._implementations.append(cls)

    @staticmethod
    def get_type() -> str:
        raise NotImplementedError

    @classmethod
    def matches(cls, path: str) -> bool:
        raise NotImplementedError

    @classmethod
    def get_tracked_files(cls, path: str, destination: str = None) -> typing.List[ArtifactFileData]:
        raise NotImplementedError

    @classmethod
    def download_file(cls, destination: pathlib.Path, file_definition: ArtifactFileData):
        raise NotImplementedError<|MERGE_RESOLUTION|>--- conflicted
+++ resolved
@@ -55,16 +55,10 @@
             file_path=artifact_file_dto.filePath,
             file_hash=artifact_file_dto.fileHash,
             type=artifact_file_dto.type,
-<<<<<<< HEAD
+            size=artifact_file_dto.size,
             metadata=ArtifactMetadataSerializer.deserialize(
                 list(map(lambda m: {'key': str(m.key), 'value': str(m.value)}, artifact_file_dto.metadata))
             )
-=======
-            size=artifact_file_dto.size,
-            metadata=ArtifactMetadataSerializer.deserialize([
-                (m.key, m.value) for m in artifact_file_dto.metadata
-            ])
->>>>>>> 6ddabb16
         )
 
     def to_dto(self) -> typing.Dict:
