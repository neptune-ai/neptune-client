--- conflicted
+++ resolved
@@ -1,14 +1,11 @@
-<<<<<<< HEAD
 ## [UNRELEASED] neptune 1.5.0
 
 ### Features
 - Users can pass neptune data directory path by env variable ([#1409](https://github.com/neptune-ai/neptune-client/pull/1409))
-=======
-##  [UNRELEASED] neptune 1.5.0
 
 ### Fixes
 - Load CLI plug-ins in try..except block to avoid a failure in loading a plug-in to crash entire CLI ([#1392](https://github.com/neptune-ai/neptune-client/pull/1392))
->>>>>>> 76dcb5ee
+
 
 
 ##  neptune 1.4.1
