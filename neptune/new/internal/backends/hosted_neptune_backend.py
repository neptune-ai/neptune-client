--- conflicted
+++ resolved
@@ -18,15 +18,11 @@
 from typing import List, Optional, Dict, Iterable, Tuple, Any
 
 import click
-<<<<<<< HEAD
 import urllib3
 from bravado.client import SwaggerClient
 from bravado.exception import HTTPNotFound, HTTPUnprocessableEntity, HTTPPaymentRequired
 from bravado.requests_client import RequestsClient
 from packaging import version
-=======
-from bravado.exception import HTTPNotFound, HTTPUnprocessableEntity
->>>>>>> 96de86fa
 from simplejson import JSONDecodeError
 
 from neptune.new.internal.artifacts.types import ArtifactFileData
@@ -42,12 +38,7 @@
     NeptuneLegacyProjectException,
     ProjectNotFound,
     ProjectNameCollision,
-<<<<<<< HEAD
     NeptuneLimitExceedException,
-    UnsupportedClientVersion,
-=======
-    NeptuneStorageLimitException,
->>>>>>> 96de86fa
     ArtifactNotFoundException,
     NeptuneFeaturesNotAvailableException,
 )
