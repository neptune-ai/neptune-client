#
# Copyright (c) 2020, Neptune Labs Sp. z o.o.
#
# Licensed under the Apache License, Version 2.0 (the "License");
# you may not use this file except in compliance with the License.
# You may obtain a copy of the License at
#
#     http://www.apache.org/licenses/LICENSE-2.0
#
# Unless required by applicable law or agreed to in writing, software
# distributed under the License is distributed on an "AS IS" BASIS,
# WITHOUT WARRANTIES OR CONDITIONS OF ANY KIND, either express or implied.
# See the License for the specific language governing permissions and
# limitations under the License.
#
import logging
import re
from typing import Any, Dict, Iterable, List, Optional, Tuple, TYPE_CHECKING, Union

from bravado.exception import HTTPNotFound, HTTPPaymentRequired, HTTPUnprocessableEntity

from neptune.new.exceptions import (
    ArtifactNotFoundException,
    ClientHttpError,
    FetchAttributeNotFoundException,
    InternalClientError,
    MetadataInconsistency,
    NeptuneException,
    NeptuneFeatureNotAvailableException,
    NeptuneLegacyProjectException,
    NeptuneLimitExceedException,
    ProjectNameCollision,
    ProjectNotFound,
    MetadataContainerNotFound,
    ProjectNotFoundWithSuggestions,
    ContainerUUIDNotFound,
)
from neptune.new.internal.artifacts.types import ArtifactFileData
from neptune.new.internal.backends.api_model import (
    ApiExperiment,
    ArtifactAttribute,
    Attribute,
    AttributeType,
    AttributeWithProperties,
    BoolAttribute,
    DatetimeAttribute,
    FileAttribute,
    FloatAttribute,
    FloatPointValue,
    FloatSeriesAttribute,
    FloatSeriesValues,
    ImageSeriesValues,
    IntAttribute,
    LeaderboardEntry,
    Project,
    StringAttribute,
    StringPointValue,
    StringSeriesAttribute,
    StringSeriesValues,
    StringSetAttribute,
    Workspace,
    OptionalFeatures,
)
from neptune.new.internal.backends.hosted_artifact_operations import (
    track_to_existing_artifact,
    track_to_new_artifact,
)
from neptune.new.internal.backends.hosted_client import (
    DEFAULT_REQUEST_KWARGS,
    create_artifacts_client,
    create_backend_client,
    create_http_client_with_auth,
    create_leaderboard_client,
)
from neptune.new.internal.backends.hosted_file_operations import (
    download_file_attribute,
    download_file_set_attribute,
    download_image_series_element,
    upload_file_attribute,
    upload_file_set_attribute,
)
from neptune.new.internal.backends.neptune_backend import NeptuneBackend
from neptune.new.internal.backends.operation_api_name_visitor import (
    OperationApiNameVisitor,
)
from neptune.new.internal.backends.operation_api_object_converter import (
    OperationApiObjectConverter,
)
from neptune.new.internal.backends.operations_preprocessor import OperationsPreprocessor
from neptune.new.internal.backends.utils import (
    ExecuteOperationsBatchingManager,
    MissingApiClient,
    build_operation_url,
    ssl_verify,
    with_api_exceptions_handler,
)
from neptune.new.internal.container_type import ContainerType
from neptune.new.internal.credentials import Credentials
from neptune.new.internal.id_formats import QualifiedName, UniqueId
from neptune.new.internal.operation import (
    Operation,
    TrackFilesToArtifact,
    UploadFile,
    UploadFileContent,
    UploadFileSet,
    DeleteAttribute,
)
from neptune.new.internal.utils import base64_decode
from neptune.new.internal.utils.generic_attribute_mapper import (
    map_attribute_result_to_value,
)
from neptune.new.internal.utils.paths import path_to_str
from neptune.new.internal.websockets.websockets_factory import WebsocketsFactory
from neptune.new.types.atoms import GitRef
from neptune.new.version import version as neptune_client_version
from neptune.patterns import PROJECT_QUALIFIED_NAME_PATTERN

if TYPE_CHECKING:
    from bravado.requests_client import RequestsClient
    from neptune.new.internal.backends.api_model import ClientConfig


_logger = logging.getLogger(__name__)


class HostedNeptuneBackend(NeptuneBackend):
    def __init__(
        self, credentials: Credentials, proxies: Optional[Dict[str, str]] = None
    ):
        self.credentials = credentials
        self.proxies = proxies
        self.missing_features = []

        self._http_client, self._client_config = create_http_client_with_auth(
            credentials=credentials, ssl_verify=ssl_verify(), proxies=proxies
        )  # type: (RequestsClient, ClientConfig)

        self.backend_client = create_backend_client(
            self._client_config, self._http_client
        )
        self.leaderboard_client = create_leaderboard_client(
            self._client_config, self._http_client
        )

        if self._client_config.has_feature(OptionalFeatures.ARTIFACTS):
            self.artifacts_client = create_artifacts_client(
                self._client_config, self._http_client
            )
        else:
            # create a stub
            self.artifacts_client = MissingApiClient(OptionalFeatures.ARTIFACTS)

    def verify_feature_available(self, feature_name: str):
        if not self._client_config.has_feature(feature_name):
            raise NeptuneFeatureNotAvailableException(feature_name)

    def get_display_address(self) -> str:
        return self._client_config.display_url

    def websockets_factory(
        self, project_id: str, run_id: str
    ) -> Optional[WebsocketsFactory]:
        base_url = re.sub(r"^http", "ws", self._client_config.api_url)
        return WebsocketsFactory(
            url=build_operation_url(
                base_url, f"/api/notifications/v1/runs/{project_id}/{run_id}/signal"
            ),
            session=self._http_client.authenticator.auth.session,
            proxies=self.proxies,
        )

    @with_api_exceptions_handler
    def get_project(self, project_id: QualifiedName) -> Project:
        project_spec = re.search(PROJECT_QUALIFIED_NAME_PATTERN, project_id)
        workspace, name = project_spec["workspace"], project_spec["project"]

        try:
            if not workspace:
                available_projects = list(
                    filter(
                        lambda p: p.name == name,
                        self.get_available_projects(search_term=name),
                    )
                )

                if len(available_projects) == 1:
                    project = available_projects[0]
                    project_id = f"{project.workspace}/{project.name}"
                elif len(available_projects) > 1:
                    raise ProjectNameCollision(
                        project_id=project_id, available_projects=available_projects
                    )
                else:
                    raise ProjectNotFoundWithSuggestions(
                        project_id=project_id,
                        available_projects=self.get_available_projects(),
                        available_workspaces=self.get_available_workspaces(),
                    )

            response = self.backend_client.api.getProject(
                projectIdentifier=project_id,
                **DEFAULT_REQUEST_KWARGS,
            ).response()
            project = response.result
            project_version = project.version if hasattr(project, "version") else 1
            if project_version < 2:
                raise NeptuneLegacyProjectException(project_id)
            return Project(
                id=project.id,
                name=project.name,
                workspace=project.organizationName,
                sys_id=project.projectKey,
            )
        except HTTPNotFound:
            raise ProjectNotFoundWithSuggestions(
                project_id,
                available_projects=self.get_available_projects(workspace_id=workspace),
                available_workspaces=list()
                if workspace
                else self.get_available_workspaces(),
            )

    @with_api_exceptions_handler
    def get_available_projects(
        self, workspace_id: Optional[str] = None, search_term: Optional[str] = None
    ) -> List[Project]:
        try:
            response = self.backend_client.api.listProjects(
                limit=5,
                organizationIdentifier=workspace_id,
                searchTerm=search_term,
                sortBy=["lastViewed"],
                sortDirection=["descending"],
                userRelation="memberOrHigher",
                **DEFAULT_REQUEST_KWARGS,
            ).response()
            projects = response.result.entries
            return list(
                map(
                    lambda project: Project(
                        id=project.id,
                        name=project.name,
                        workspace=project.organizationName,
                        sys_id=project.projectKey,
                    ),
                    projects,
                )
            )
        except HTTPNotFound:
            return []

    @with_api_exceptions_handler
    def get_available_workspaces(self) -> List[Workspace]:
        try:
            response = self.backend_client.api.listOrganizations(
                **DEFAULT_REQUEST_KWARGS,
            ).response()
            workspaces = response.result
            return list(
                map(
                    lambda workspace: Workspace(_id=workspace.id, name=workspace.name),
                    workspaces,
                )
            )
        except HTTPNotFound:
            return []

    @with_api_exceptions_handler
    def get_metadata_container(
        self,
        container_id: Union[UniqueId, QualifiedName],
        container_type: ContainerType,
    ) -> ApiExperiment:
        try:
            experiment = (
                self.leaderboard_client.api.getExperiment(
                    experimentId=container_id,
                    **DEFAULT_REQUEST_KWARGS,
                )
                .response()
                .result
            )

<<<<<<< HEAD
            if experiment.type != container_type.value:
                raise ExperimentNotFound.of_container_type(
=======
            if experiment.type != container_type:
                raise MetadataContainerNotFound.of_container_type(
>>>>>>> eea8f82d
                    container_type=container_type, container_id=container_id
                )

            return ApiExperiment.from_experiment(experiment)
        except HTTPNotFound:
            raise MetadataContainerNotFound.of_container_type(
                container_type=container_type, container_id=container_id
            )

    @with_api_exceptions_handler
    def create_run(
        self,
        project_id: UniqueId,
        git_ref: Optional[GitRef] = None,
        custom_run_id: Optional[str] = None,
        notebook_id: Optional[str] = None,
        checkpoint_id: Optional[str] = None,
    ) -> ApiExperiment:

        git_info = (
            {
                "commit": {
                    "commitId": git_ref.commit_id,
                    "message": git_ref.message,
                    "authorName": git_ref.author_name,
                    "authorEmail": git_ref.author_email,
                    "commitDate": git_ref.commit_date,
                },
                "repositoryDirty": git_ref.dirty,
                "currentBranch": git_ref.branch,
                "remotes": git_ref.remotes,
            }
            if git_ref
            else None
        )

        additional_params = {
            "gitInfo": git_info,
            "customId": custom_run_id,
        }

        if notebook_id is not None and checkpoint_id is not None:
            additional_params["notebookId"] = (
                notebook_id if notebook_id is not None else None
            )
            additional_params["checkpointId"] = (
                checkpoint_id if checkpoint_id is not None else None
            )

        return self._create_experiment(
            project_id=project_id,
            parent_id=project_id,
            container_type=ContainerType.RUN,
            additional_params=additional_params,
        )

    def create_model(self, project_id: UniqueId, key: str = "") -> ApiExperiment:
        additional_params = {
            "key": key,
        }

        return self._create_experiment(
            project_id=project_id,
            parent_id=project_id,
            container_type=ContainerType.MODEL,
            additional_params=additional_params,
        )

    def create_model_version(
        self, project_id: UniqueId, model_id: UniqueId
    ) -> ApiExperiment:
        return self._create_experiment(
            project_id=project_id,
            parent_id=model_id,
            container_type=ContainerType.MODEL_VERSION,
        )

    def _create_experiment(
        self,
        project_id: UniqueId,
        parent_id: UniqueId,
        container_type: ContainerType,
        additional_params: Optional[dict] = None,
    ):
        if additional_params is None:
            additional_params = dict()

        params = {
            "projectIdentifier": project_id,
            "parentId": parent_id,
            "type": container_type.value,
            "cliVersion": str(neptune_client_version),
            **additional_params,
        }

        kwargs = {
            "experimentCreationParams": params,
            "X-Neptune-CliVersion": str(neptune_client_version),
            **DEFAULT_REQUEST_KWARGS,
        }

        try:
            experiment = (
                self.leaderboard_client.api.createExperiment(**kwargs).response().result
            )
            return ApiExperiment.from_experiment(experiment)
        except HTTPNotFound:
            raise ProjectNotFound(project_id=project_id)

    @with_api_exceptions_handler
    def create_checkpoint(self, notebook_id: str, jupyter_path: str) -> Optional[str]:
        try:
            return (
                self.leaderboard_client.api.createEmptyCheckpoint(
                    notebookId=notebook_id,
                    checkpoint={"path": jupyter_path},
                    **DEFAULT_REQUEST_KWARGS,
                )
                .response()
                .result.id
            )
        except HTTPNotFound:
            return None

    @with_api_exceptions_handler
    def ping(self, container_id: str, container_type: ContainerType):
        request_kwargs = {
            "_request_options": {
                "timeout": 10,
                "connect_timeout": 10,
            }
        }
        try:
            self.leaderboard_client.api.ping(
                experimentId=container_id,
                **request_kwargs,
            ).response().result
        except HTTPNotFound as e:
            raise ContainerUUIDNotFound(container_id, container_type) from e

    def execute_operations(
        self,
        container_id: UniqueId,
        container_type: ContainerType,
        operations: List[Operation],
    ) -> Tuple[int, List[NeptuneException]]:
        errors = []

        batching_mgr = ExecuteOperationsBatchingManager(self)
        operations_batch = batching_mgr.get_batch(operations, errors)
        dropped_operations = len(errors)

        operations_preprocessor = OperationsPreprocessor()
        operations_preprocessor.process(operations_batch)
        errors.extend(operations_preprocessor.get_errors())

        upload_operations, artifact_operations, other_operations = [], [], []
        for op in operations_preprocessor.get_operations():
            if isinstance(op, (UploadFile, UploadFileContent, UploadFileSet)):
                upload_operations.append(op)
            elif isinstance(op, TrackFilesToArtifact):
                artifact_operations.append(op)
            else:
                other_operations.append(op)

        if artifact_operations:
            self.verify_feature_available(OptionalFeatures.ARTIFACTS)

        # Upload operations should be done first since they are idempotent
        errors.extend(
            self._execute_upload_operations_with_400_retry(
                container_id=container_id,
                container_type=container_type,
                upload_operations=upload_operations,
            )
        )

        (
            artifact_operations_errors,
            assign_artifact_operations,
        ) = self._execute_artifact_operations(
            container_id=container_id,
            container_type=container_type,
            artifact_operations=artifact_operations,
        )

        errors.extend(artifact_operations_errors)
        other_operations.extend(assign_artifact_operations)

        errors.extend(
            self._execute_operations(
                container_id, container_type, operations=other_operations
            )
        )

        return len(operations_batch) + dropped_operations, errors

    def _execute_upload_operations(
        self,
        container_id: str,
        container_type: ContainerType,
        upload_operations: List[Operation],
    ) -> List[NeptuneException]:
        errors = list()

        if self._client_config.has_feature(OptionalFeatures.MULTIPART_UPLOAD):
            multipart_config = self._client_config.multipart_config
            # collect delete operations and execute them
            attributes_to_reset = [
                DeleteAttribute(op.path)
                for op in upload_operations
                if isinstance(op, UploadFileSet) and op.reset
            ]
            if attributes_to_reset:
                errors.extend(
                    self._execute_operations(
                        container_id, container_type, operations=attributes_to_reset
                    )
                )
        else:
            multipart_config = None

        for op in upload_operations:
            if isinstance(op, UploadFile):
                upload_errors = upload_file_attribute(
                    swagger_client=self.leaderboard_client,
                    container_id=container_id,
                    attribute=path_to_str(op.path),
                    source=op.file_path,
                    ext=op.ext,
                    multipart_config=multipart_config,
                )
                if upload_errors:
                    errors.extend(upload_errors)
            elif isinstance(op, UploadFileContent):
                upload_errors = upload_file_attribute(
                    swagger_client=self.leaderboard_client,
                    container_id=container_id,
                    attribute=path_to_str(op.path),
                    source=base64_decode(op.file_content),
                    ext=op.ext,
                    multipart_config=multipart_config,
                )
                if upload_errors:
                    errors.extend(upload_errors)
            elif isinstance(op, UploadFileSet):
                upload_errors = upload_file_set_attribute(
                    swagger_client=self.leaderboard_client,
                    container_id=container_id,
                    attribute=path_to_str(op.path),
                    file_globs=op.file_globs,
                    reset=op.reset,
                    multipart_config=multipart_config,
                )
                if upload_errors:
                    errors.extend(upload_errors)
            else:
                raise InternalClientError("Upload operation in neither File or FileSet")

        return errors

    def _execute_upload_operations_with_400_retry(
        self,
        container_id: str,
        container_type: ContainerType,
        upload_operations: List[Operation],
    ) -> List[NeptuneException]:
        while True:
            try:
                return self._execute_upload_operations(
                    container_id, container_type, upload_operations
                )
            except ClientHttpError as ex:
                if "Length of stream does not match given range" not in ex.response:
                    raise ex

    @with_api_exceptions_handler
    def _execute_artifact_operations(
        self,
        container_id: str,
        container_type: ContainerType,
        artifact_operations: List[TrackFilesToArtifact],
    ) -> Tuple[List[Optional[NeptuneException]], List[Optional[Operation]]]:
        errors = list()
        assign_operations = list()

        for op in artifact_operations:
            try:
                artifact_hash = self.get_artifact_attribute(
                    container_id, container_type, op.path
                ).hash
            except FetchAttributeNotFoundException:
                artifact_hash = None

            try:
                if artifact_hash is None:
                    assign_operation = track_to_new_artifact(
                        swagger_client=self.artifacts_client,
                        project_id=op.project_id,
                        path=op.path,
                        parent_identifier=container_id,
                        entries=op.entries,
                        default_request_params=DEFAULT_REQUEST_KWARGS,
                    )
                else:
                    assign_operation = track_to_existing_artifact(
                        swagger_client=self.artifacts_client,
                        project_id=op.project_id,
                        path=op.path,
                        artifact_hash=artifact_hash,
                        parent_identifier=container_id,
                        entries=op.entries,
                        default_request_params=DEFAULT_REQUEST_KWARGS,
                    )

                if assign_operation:
                    assign_operations.append(assign_operation)
            except NeptuneException as error:
                errors.append(error)

        return errors, assign_operations

    @with_api_exceptions_handler
    def _execute_operations(
        self,
        container_id: UniqueId,
        container_type: ContainerType,
        operations: List[Operation],
    ) -> List[MetadataInconsistency]:
        kwargs = {
            "experimentId": container_id,
            "operations": [
                {
                    "path": path_to_str(op.path),
                    OperationApiNameVisitor()
                    .visit(op): OperationApiObjectConverter()
                    .convert(op),
                }
                for op in operations
            ],
            **DEFAULT_REQUEST_KWARGS,
        }

        try:
            result = (
                self.leaderboard_client.api.executeOperations(**kwargs)
                .response()
                .result
            )
            return [MetadataInconsistency(err.errorDescription) for err in result]
        except HTTPNotFound as e:
            raise ContainerUUIDNotFound(container_id, container_type) from e
        except (HTTPPaymentRequired, HTTPUnprocessableEntity) as e:
            raise NeptuneLimitExceedException(
                reason=e.response.json().get("title", "Unknown reason")
            ) from e

    @with_api_exceptions_handler
    def get_attributes(
        self, container_id: str, container_type: ContainerType
    ) -> List[Attribute]:
        def to_attribute(attr) -> Attribute:
            return Attribute(attr.name, AttributeType(attr.type))

        params = {
            "experimentId": container_id,
            **DEFAULT_REQUEST_KWARGS,
        }
        try:
            experiment = (
                self.leaderboard_client.api.getExperimentAttributes(**params)
                .response()
                .result
            )

            attribute_type_names = [at.value for at in AttributeType]
            accepted_attributes = [
                attr
                for attr in experiment.attributes
                if attr.type in attribute_type_names
            ]

            # Notify about ignored attrs
            ignored_attributes = set(attr.type for attr in experiment.attributes) - set(
                attr.type for attr in accepted_attributes
            )
            if ignored_attributes:
                _logger.warning(
                    "Ignored following attributes (unknown type): %s.\n"
                    "Try to upgrade `neptune-client.",
                    ignored_attributes,
                )

            return [
                to_attribute(attr)
                for attr in accepted_attributes
                if attr.type in attribute_type_names
            ]
        except HTTPNotFound as e:
            raise ContainerUUIDNotFound(
                container_id=container_id,
                container_type=container_type,
            ) from e

    def download_file_series_by_index(
        self,
        container_id: str,
        container_type: ContainerType,
        path: List[str],
        index: int,
        destination: str,
    ):
        try:
            download_image_series_element(
                swagger_client=self.leaderboard_client,
                container_id=container_id,
                attribute=path_to_str(path),
                index=index,
                destination=destination,
            )
        except ClientHttpError as e:
            if e.status == HTTPNotFound.status_code:
                raise FetchAttributeNotFoundException(path_to_str(path))
            else:
                raise

    def download_file(
        self,
        container_id: str,
        container_type: ContainerType,
        path: List[str],
        destination: Optional[str] = None,
    ):
        try:
            download_file_attribute(
                swagger_client=self.leaderboard_client,
                container_id=container_id,
                attribute=path_to_str(path),
                destination=destination,
            )
        except ClientHttpError as e:
            if e.status == HTTPNotFound.status_code:
                raise FetchAttributeNotFoundException(path_to_str(path))
            else:
                raise

    def download_file_set(
        self,
        container_id: str,
        container_type: ContainerType,
        path: List[str],
        destination: Optional[str] = None,
    ):
        download_request = self._get_file_set_download_request(
            container_id, container_type, path
        )
        try:
            download_file_set_attribute(
                swagger_client=self.leaderboard_client,
                download_id=download_request.id,
                destination=destination,
            )
        except ClientHttpError as e:
            if e.status == HTTPNotFound.status_code:
                raise FetchAttributeNotFoundException(path_to_str(path))
            else:
                raise

    @with_api_exceptions_handler
    def get_float_attribute(
        self, container_id: str, container_type: ContainerType, path: List[str]
    ) -> FloatAttribute:
        params = {
            "experimentId": container_id,
            "attribute": path_to_str(path),
            **DEFAULT_REQUEST_KWARGS,
        }
        try:
            result = (
                self.leaderboard_client.api.getFloatAttribute(**params)
                .response()
                .result
            )
            return FloatAttribute(result.value)
        except HTTPNotFound:
            raise FetchAttributeNotFoundException(path_to_str(path))

    @with_api_exceptions_handler
    def get_int_attribute(
        self, container_id: str, container_type: ContainerType, path: List[str]
    ) -> IntAttribute:
        params = {
            "experimentId": container_id,
            "attribute": path_to_str(path),
            **DEFAULT_REQUEST_KWARGS,
        }
        try:
            result = (
                self.leaderboard_client.api.getIntAttribute(**params).response().result
            )
            return IntAttribute(result.value)
        except HTTPNotFound:
            raise FetchAttributeNotFoundException(path_to_str(path))

    @with_api_exceptions_handler
    def get_bool_attribute(
        self, container_id: str, container_type: ContainerType, path: List[str]
    ) -> BoolAttribute:
        params = {
            "experimentId": container_id,
            "attribute": path_to_str(path),
            **DEFAULT_REQUEST_KWARGS,
        }
        try:
            result = (
                self.leaderboard_client.api.getBoolAttribute(**params).response().result
            )
            return BoolAttribute(result.value)
        except HTTPNotFound:
            raise FetchAttributeNotFoundException(path_to_str(path))

    @with_api_exceptions_handler
    def get_file_attribute(
        self, container_id: str, container_type: ContainerType, path: List[str]
    ) -> FileAttribute:
        params = {
            "experimentId": container_id,
            "attribute": path_to_str(path),
            **DEFAULT_REQUEST_KWARGS,
        }
        try:
            result = (
                self.leaderboard_client.api.getFileAttribute(**params).response().result
            )
            return FileAttribute(name=result.name, ext=result.ext, size=result.size)
        except HTTPNotFound:
            raise FetchAttributeNotFoundException(path_to_str(path))

    @with_api_exceptions_handler
    def get_string_attribute(
        self, container_id: str, container_type: ContainerType, path: List[str]
    ) -> StringAttribute:
        params = {
            "experimentId": container_id,
            "attribute": path_to_str(path),
            **DEFAULT_REQUEST_KWARGS,
        }
        try:
            result = (
                self.leaderboard_client.api.getStringAttribute(**params)
                .response()
                .result
            )
            return StringAttribute(result.value)
        except HTTPNotFound:
            raise FetchAttributeNotFoundException(path_to_str(path))

    @with_api_exceptions_handler
    def get_datetime_attribute(
        self, container_id: str, container_type: ContainerType, path: List[str]
    ) -> DatetimeAttribute:
        params = {
            "experimentId": container_id,
            "attribute": path_to_str(path),
            **DEFAULT_REQUEST_KWARGS,
        }
        try:
            result = (
                self.leaderboard_client.api.getDatetimeAttribute(**params)
                .response()
                .result
            )
            return DatetimeAttribute(result.value)
        except HTTPNotFound:
            raise FetchAttributeNotFoundException(path_to_str(path))

    @with_api_exceptions_handler
    def get_artifact_attribute(
        self, container_id: str, container_type: ContainerType, path: List[str]
    ) -> ArtifactAttribute:
        params = {
            "experimentId": container_id,
            "attribute": path_to_str(path),
            **DEFAULT_REQUEST_KWARGS,
        }
        try:
            result = (
                self.leaderboard_client.api.getArtifactAttribute(**params)
                .response()
                .result
            )
            return ArtifactAttribute(hash=result.hash)
        except HTTPNotFound:
            raise FetchAttributeNotFoundException(path_to_str(path))

    @with_api_exceptions_handler
    def list_artifact_files(
        self, project_id: str, artifact_hash: str
    ) -> List[ArtifactFileData]:
        params = {
            "projectIdentifier": project_id,
            "hash": artifact_hash,
            **DEFAULT_REQUEST_KWARGS,
        }
        try:
            result = (
                self.artifacts_client.api.listArtifactFiles(**params).response().result
            )
            return [ArtifactFileData.from_dto(a) for a in result.files]
        except HTTPNotFound:
            raise ArtifactNotFoundException(artifact_hash)

    @with_api_exceptions_handler
    def get_float_series_attribute(
        self, container_id: str, container_type: ContainerType, path: List[str]
    ) -> FloatSeriesAttribute:
        params = {
            "experimentId": container_id,
            "attribute": path_to_str(path),
            **DEFAULT_REQUEST_KWARGS,
        }
        try:
            result = (
                self.leaderboard_client.api.getFloatSeriesAttribute(**params)
                .response()
                .result
            )
            return FloatSeriesAttribute(result.last)
        except HTTPNotFound:
            raise FetchAttributeNotFoundException(path_to_str(path))

    @with_api_exceptions_handler
    def get_string_series_attribute(
        self, container_id: str, container_type: ContainerType, path: List[str]
    ) -> StringSeriesAttribute:
        params = {
            "experimentId": container_id,
            "attribute": path_to_str(path),
            **DEFAULT_REQUEST_KWARGS,
        }
        try:
            result = (
                self.leaderboard_client.api.getStringSeriesAttribute(**params)
                .response()
                .result
            )
            return StringSeriesAttribute(result.last)
        except HTTPNotFound:
            raise FetchAttributeNotFoundException(path_to_str(path))

    @with_api_exceptions_handler
    def get_string_set_attribute(
        self, container_id: str, container_type: ContainerType, path: List[str]
    ) -> StringSetAttribute:
        params = {
            "experimentId": container_id,
            "attribute": path_to_str(path),
            **DEFAULT_REQUEST_KWARGS,
        }
        try:
            result = (
                self.leaderboard_client.api.getStringSetAttribute(**params)
                .response()
                .result
            )
            return StringSetAttribute(set(result.values))
        except HTTPNotFound:
            raise FetchAttributeNotFoundException(path_to_str(path))

    @with_api_exceptions_handler
    def get_image_series_values(
        self,
        container_id: str,
        container_type: ContainerType,
        path: List[str],
        offset: int,
        limit: int,
    ) -> ImageSeriesValues:
        params = {
            "experimentId": container_id,
            "attribute": path_to_str(path),
            "limit": limit,
            "offset": offset,
            **DEFAULT_REQUEST_KWARGS,
        }
        try:
            result = (
                self.leaderboard_client.api.getImageSeriesValues(**params)
                .response()
                .result
            )
            return ImageSeriesValues(result.totalItemCount)
        except HTTPNotFound:
            raise FetchAttributeNotFoundException(path_to_str(path))

    @with_api_exceptions_handler
    def get_string_series_values(
        self,
        container_id: str,
        container_type: ContainerType,
        path: List[str],
        offset: int,
        limit: int,
    ) -> StringSeriesValues:
        params = {
            "experimentId": container_id,
            "attribute": path_to_str(path),
            "limit": limit,
            "offset": offset,
            **DEFAULT_REQUEST_KWARGS,
        }
        try:
            result = (
                self.leaderboard_client.api.getStringSeriesValues(**params)
                .response()
                .result
            )
            return StringSeriesValues(
                result.totalItemCount,
                [
                    StringPointValue(v.timestampMillis, v.step, v.value)
                    for v in result.values
                ],
            )
        except HTTPNotFound:
            raise FetchAttributeNotFoundException(path_to_str(path))

    @with_api_exceptions_handler
    def get_float_series_values(
        self,
        container_id: str,
        container_type: ContainerType,
        path: List[str],
        offset: int,
        limit: int,
    ) -> FloatSeriesValues:
        params = {
            "experimentId": container_id,
            "attribute": path_to_str(path),
            "limit": limit,
            "offset": offset,
            **DEFAULT_REQUEST_KWARGS,
        }
        try:
            result = (
                self.leaderboard_client.api.getFloatSeriesValues(**params)
                .response()
                .result
            )
            return FloatSeriesValues(
                result.totalItemCount,
                [
                    FloatPointValue(v.timestampMillis, v.step, v.value)
                    for v in result.values
                ],
            )
        except HTTPNotFound:
            raise FetchAttributeNotFoundException(path_to_str(path))

    @with_api_exceptions_handler
    def fetch_atom_attribute_values(
        self, container_id: str, container_type: ContainerType, path: List[str]
    ) -> List[Tuple[str, AttributeType, Any]]:
        params = {
            "experimentId": container_id,
        }
        try:
            namespace_prefix = path_to_str(path)
            if namespace_prefix:
                # don't want to catch "ns/attribute/other" while looking for "ns/attr"
                namespace_prefix += "/"
            result = (
                self.leaderboard_client.api.getExperimentAttributes(**params)
                .response()
                .result
            )
            return [
                (attr.name, attr.type, map_attribute_result_to_value(attr))
                for attr in result.attributes
                if attr.name.startswith(namespace_prefix)
            ]
        except HTTPNotFound as e:
            raise ContainerUUIDNotFound(container_id, container_type) from e

    # pylint: disable=unused-argument
    @with_api_exceptions_handler
    def _get_file_set_download_request(
        self, container_id: str, container_type: ContainerType, path: List[str]
    ):
        params = {
            "experimentId": container_id,
            "attribute": path_to_str(path),
            **DEFAULT_REQUEST_KWARGS,
        }
        try:
            return (
                self.leaderboard_client.api.prepareForDownloadFileSetAttributeZip(
                    **params
                )
                .response()
                .result
            )
        except HTTPNotFound:
            raise FetchAttributeNotFoundException(path_to_str(path))

    @with_api_exceptions_handler
    def get_leaderboard(
        self,
        project_id: str,
        _id: Optional[Iterable[str]] = None,
        state: Optional[Iterable[str]] = None,
        owner: Optional[Iterable[str]] = None,
        tags: Optional[Iterable[str]] = None,
    ) -> List[LeaderboardEntry]:
        def get_portion(limit, offset):
            return (
                self.leaderboard_client.api.getLeaderboard(
                    projectIdentifier=project_id,
                    shortId=_id,
                    state=state,
                    owner=owner,
                    tags=tags,
                    tagsMode="and",
                    sortBy=["shortId"],
                    sortFieldType=["string"],
                    sortDirection=["ascending"],
                    limit=limit,
                    offset=offset,
                    **DEFAULT_REQUEST_KWARGS,
                )
                .response()
                .result.entries
            )

        def to_leaderboard_entry(entry) -> LeaderboardEntry:
            supported_attribute_types = {item.value for item in AttributeType}
            attributes: List[AttributeWithProperties] = []
            for attr in entry.attributes:
                if attr.type in supported_attribute_types:
                    properties = attr.__getitem__("{}Properties".format(attr.type))
                    attributes.append(
                        AttributeWithProperties(
                            attr.name, AttributeType(attr.type), properties
                        )
                    )
            return LeaderboardEntry(entry.id, attributes)

        try:
            return [
                to_leaderboard_entry(e)
                for e in self._get_all_items(get_portion, step=100)
            ]
        except HTTPNotFound:
            raise ProjectNotFound(project_id)

    def search_leaderboard_entries(
        self,
        project_id: UniqueId,
        parent_id: Optional[Iterable[str]],
        types: Optional[Iterable[ContainerType]],
    ) -> List[LeaderboardEntry]:
        pass

    def get_run_url(
        self, run_id: str, workspace: str, project_name: str, sys_id: str
    ) -> str:
        base_url = self.get_display_address()
        return f"{base_url}/{workspace}/{project_name}/e/{sys_id}"

    @staticmethod
    def _get_all_items(get_portion, step):
        items = []
        previous_items = None
        while previous_items is None or len(previous_items) >= step:
            previous_items = get_portion(limit=step, offset=len(items))
            items += previous_items
        return items<|MERGE_RESOLUTION|>--- conflicted
+++ resolved
@@ -281,13 +281,8 @@
                 .result
             )
 
-<<<<<<< HEAD
             if experiment.type != container_type.value:
-                raise ExperimentNotFound.of_container_type(
-=======
-            if experiment.type != container_type:
                 raise MetadataContainerNotFound.of_container_type(
->>>>>>> eea8f82d
                     container_type=container_type, container_id=container_id
                 )
 
