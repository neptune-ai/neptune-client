name: integrations

on:
  workflow_call:
  workflow_dispatch:
  schedule:
    - cron: "0 6 * * *" # Run every day at arbitrary time (6:00 AM UTC)

env:
  WORKSPACE_NAME: e2e-tests
  NEPTUNE_API_TOKEN: ${{ secrets.E2E_NEPTUNE_API_TOKEN }}
  SLACK_WEBHOOK_URL: ${{ secrets.E2E_INTEGRATIONS_SLACK_WEBHOOK }}

jobs:
  fastai:
    env:
      NEPTUNE_PROJECT: e2e-tests/integrations
    timeout-minutes: 75
    strategy:
      fail-fast: false
      matrix:
        python-version: [ "3.7", "3.10" ]
        os: [ ubuntu-latest, macos-latest, windows-latest ]
    runs-on: ${{ matrix.os }}
    name: 'fastai (${{ matrix.os }} - py${{ matrix.python-version }})'
    steps:
    - name: Checkout repository
      uses: actions/checkout@v3
      with:
        fetch-depth: 0
        ref: ${{ github.event.client_payload.pull_request.head.ref }}

    - name: Install package
      uses: ./.github/actions/install-package
      with:
        python-version: ${{ matrix.python-version }}
        os: ${{ matrix.os }}

    - name: Test integration
      uses: neptune-ai/neptune-fastai/.github/actions/e2e@master
      with:
        working_directory: neptune-fastai

  fastai-notify:
    needs: [fastai]
    runs-on: ubuntu-latest
    if: (success() || failure()) && github.ref == 'refs/heads/master'
    steps:
      - name: Checkout repository
        uses: actions/checkout@v3
        with:
          fetch-depth: 0
          ref: ${{ github.event.client_payload.pull_request.head.ref }}

      - name: Notify
        uses: ./.github/actions/job-notify
        with:
          slack-webhook: ${{ secrets.E2E_INTEGRATIONS_SLACK_WEBHOOK }}
          job-status: ${{ needs.fastai.result }}

  kedro:
    env:
      NEPTUNE_PROJECT: e2e-tests/integrations
    timeout-minutes: 75
    strategy:
      fail-fast: false
      matrix:
        python-version: [ "3.8", "3.10" ]
        os: [ ubuntu-latest, macos-latest ]
    runs-on: ${{ matrix.os }}
    name: 'kedro (${{ matrix.os }} - py${{ matrix.python-version }})'
    steps:
    - name: Checkout repository
      uses: actions/checkout@v3
      with:
        fetch-depth: 0
        ref: ${{ github.event.client_payload.pull_request.head.ref }}

    - name: Install package
      uses: ./.github/actions/install-package
      with:
        python-version: ${{ matrix.python-version }}
        os: ${{ matrix.os }}

    - name: Test integration
      uses: neptune-ai/kedro-neptune/.github/actions/e2e@main
      with:
        working_directory: kedro-neptune

  kedro-notify:
    needs: [kedro]
    runs-on: ubuntu-latest
    if: (success() || failure()) && github.ref == 'refs/heads/master'
    steps:
      - name: Checkout repository
        uses: actions/checkout@v3
        with:
          fetch-depth: 0
          ref: ${{ github.event.client_payload.pull_request.head.ref }}

      - name: Notify
        uses: ./.github/actions/job-notify
        with:
          slack-webhook: ${{ secrets.E2E_INTEGRATIONS_SLACK_WEBHOOK }}
          job-status: ${{ needs.kedro.result }}

  prophet:
    env:
      NEPTUNE_PROJECT: e2e-tests/integrations
    timeout-minutes: 75
    strategy:
      fail-fast: false
      matrix:
        python-version: [ "3.7", "3.10" ]
        os: [ ubuntu-latest, macos-latest ]
    runs-on: ${{ matrix.os }}
    name: 'prophet (${{ matrix.os }} - py${{ matrix.python-version }})'
    steps:
    - name: Checkout repository
      uses: actions/checkout@v3
      with:
        fetch-depth: 0
        ref: ${{ github.event.client_payload.pull_request.head.ref }}

    - name: Install package
      uses: ./.github/actions/install-package
      with:
        python-version: ${{ matrix.python-version }}
        os: ${{ matrix.os }}

    - name: Test integration
      uses: neptune-ai/neptune-prophet/.github/actions/e2e@main
      with:
        working_directory: neptune-prophet

  prophet-notify:
    needs: [prophet]
    runs-on: ubuntu-latest
    if: (success() || failure()) && github.ref == 'refs/heads/master'
    steps:
      - name: Checkout repository
        uses: actions/checkout@v3
        with:
          fetch-depth: 0
          ref: ${{ github.event.client_payload.pull_request.head.ref }}

      - name: Notify
        uses: ./.github/actions/job-notify
        with:
          slack-webhook: ${{ secrets.E2E_INTEGRATIONS_SLACK_WEBHOOK }}
          job-status: ${{ needs.prophet.result }}

  keras:
    env:
      NEPTUNE_PROJECT: e2e-tests/integrations
    timeout-minutes: 75
    strategy:
      fail-fast: false
      matrix:
        python-version: [ "3.7", "3.10" ]
        os: [ ubuntu-latest, macos-latest, windows-latest ]
    runs-on: ${{ matrix.os }}
    name: 'keras (${{ matrix.os }} - py${{ matrix.python-version }})'
    steps:
    - name: Checkout repository
      uses: actions/checkout@v3
      with:
        fetch-depth: 0
        ref: ${{ github.event.client_payload.pull_request.head.ref }}

    - name: Install package
      uses: ./.github/actions/install-package
      with:
        python-version: ${{ matrix.python-version }}
        os: ${{ matrix.os }}

    - name: Test integration
      uses: neptune-ai/neptune-tensorflow-keras/.github/actions/e2e@master
      with:
        working_directory: neptune-tensorflow-keras

  keras-notify:
    needs: [keras]
    runs-on: ubuntu-latest
    if: (success() || failure()) && github.ref == 'refs/heads/master'
    steps:
      - name: Checkout repository
        uses: actions/checkout@v3
        with:
          fetch-depth: 0
          ref: ${{ github.event.client_payload.pull_request.head.ref }}

      - name: Notify
        uses: ./.github/actions/job-notify
        with:
          slack-webhook: ${{ secrets.E2E_INTEGRATIONS_SLACK_WEBHOOK }}
          job-status: ${{ needs.keras.result }}

  lightning:
    env:
      BUCKET_NAME: ${{ secrets.E2E_BUCKET_NAME }}
      USER_USERNAME: ${{ secrets.E2E_USER_USERNAME }}
      ADMIN_USERNAME: ${{ secrets.E2E_ADMIN_USERNAME }}
      ADMIN_NEPTUNE_API_TOKEN: ${{ secrets.E2E_ADMIN_NEPTUNE_API_TOKEN }}
      SERVICE_ACCOUNT_NAME: ${{ secrets.E2E_SERVICE_ACCOUNT_NAME }}
    timeout-minutes: 75
    strategy:
      fail-fast: false
      matrix:
        python-version: [ "3.7", "3.10" ]
        os: [ ubuntu-latest, macos-latest ]
    runs-on: ${{ matrix.os }}
    name: 'lightning (${{ matrix.os }} - py${{ matrix.python-version }})'
    steps:
      - name: Checkout repository
        uses: actions/checkout@v3
        with:
          fetch-depth: 0
          ref: ${{ github.event.client_payload.pull_request.head.ref }}

      - name: Test
        uses: ./.github/actions/test-e2e
        with:
          python-version: ${{ matrix.python-version }}
          os: ${{ matrix.os }}
          module: lightning
          report_job: 'lightning (${{ matrix.os }} - py${{ matrix.python-version }})'

  lightning-notify:
    needs: [lightning]
    runs-on: ubuntu-latest
    if: (success() || failure()) && github.ref == 'refs/heads/master'
    steps:
      - name: Checkout repository
        uses: actions/checkout@v3
        with:
          fetch-depth: 0
          ref: ${{ github.event.client_payload.pull_request.head.ref }}

      - name: Notify
        uses: ./.github/actions/job-notify
        with:
          slack-webhook: ${{ secrets.E2E_INTEGRATIONS_SLACK_WEBHOOK }}
          job-status: ${{ needs.lightning.result }}

  huggingface:
    env:
      BUCKET_NAME: ${{ secrets.E2E_BUCKET_NAME }}
      USER_USERNAME: ${{ secrets.E2E_USER_USERNAME }}
      ADMIN_USERNAME: ${{ secrets.E2E_ADMIN_USERNAME }}
      ADMIN_NEPTUNE_API_TOKEN: ${{ secrets.E2E_ADMIN_NEPTUNE_API_TOKEN }}
      SERVICE_ACCOUNT_NAME: ${{ secrets.E2E_SERVICE_ACCOUNT_NAME }}
    timeout-minutes: 75
    strategy:
      fail-fast: false
      matrix:
        python-version: [ "3.7", "3.10" ]
        os: [ ubuntu-latest, macos-latest ]
    runs-on: ${{ matrix.os }}
    name: 'huggingface (${{ matrix.os }} - py${{ matrix.python-version }})'
    steps:
      - name: Checkout repository
        uses: actions/checkout@v3
        with:
          fetch-depth: 0
          ref: ${{ github.event.client_payload.pull_request.head.ref }}

      - name: Test
        uses: ./.github/actions/test-e2e
        with:
          python-version: ${{ matrix.python-version }}
          os: ${{ matrix.os }}
          module: huggingface
          report_job: 'huggingface (${{ matrix.os }} - py${{ matrix.python-version }})'

  huggingface-notify:
    needs: [huggingface]
    runs-on: ubuntu-latest
    if: (success() || failure()) && github.ref == 'refs/heads/master'
    steps:
      - name: Checkout repository
        uses: actions/checkout@v3
        with:
          fetch-depth: 0
          ref: ${{ github.event.client_payload.pull_request.head.ref }}

      - name: Notify
        uses: ./.github/actions/job-notify
        with:
          slack-webhook: ${{ secrets.E2E_INTEGRATIONS_SLACK_WEBHOOK }}
          job-status: ${{ needs.huggingface.result }}

  zenml:
    env:
      BUCKET_NAME: ${{ secrets.E2E_BUCKET_NAME }}
      USER_USERNAME: ${{ secrets.E2E_USER_USERNAME }}
      ADMIN_USERNAME: ${{ secrets.E2E_ADMIN_USERNAME }}
      ADMIN_NEPTUNE_API_TOKEN: ${{ secrets.E2E_ADMIN_NEPTUNE_API_TOKEN }}
      SERVICE_ACCOUNT_NAME: ${{ secrets.E2E_SERVICE_ACCOUNT_NAME }}
    timeout-minutes: 75
    strategy:
      fail-fast: false
      matrix:
        python-version: [ "3.7", "3.8" ]
        os: [ ubuntu-latest, macos-latest ]
    runs-on: ${{ matrix.os }}
    name: 'zenml (${{ matrix.os }} - py${{ matrix.python-version }})'
    steps:
      - name: Checkout repository
        uses: actions/checkout@v3
        with:
          fetch-depth: 0
          ref: ${{ github.event.client_payload.pull_request.head.ref }}

      - name: Test
        uses: ./.github/actions/test-e2e
        with:
          python-version: ${{ matrix.python-version }}
          os: ${{ matrix.os }}
          module: zenml
          report_job: 'zenml (${{ matrix.os }} - py${{ matrix.python-version }})'

  zenml-notify:
    needs: [zenml]
    runs-on: ubuntu-latest
    if: (success() || failure()) && github.ref == 'refs/heads/master'
    steps:
      - name: Checkout repository
        uses: actions/checkout@v3
        with:
          fetch-depth: 0
          ref: ${{ github.event.client_payload.pull_request.head.ref }}

      - name: Notify
        uses: ./.github/actions/job-notify
        with:
          slack-webhook: ${{ secrets.E2E_INTEGRATIONS_SLACK_WEBHOOK }}
          job-status: ${{ needs.zenml.result }}

  detectron2:
    env:
      NEPTUNE_PROJECT: e2e-tests/integrations
    timeout-minutes: 75
    strategy:
      fail-fast: false
      matrix:
        python-version: [ "3.7", "3.9" ]
        os: [ ubuntu-latest, macos-latest ]
    runs-on: ${{ matrix.os }}
    name: 'detectron2 (${{ matrix.os }} - py${{ matrix.python-version }})'
    steps:
      - name: Checkout repository
        uses: actions/checkout@v3
        with:
          fetch-depth: 0
          ref: ${{ github.event.client_payload.pull_request.head.ref }}

      - name: Install package
        uses: ./.github/actions/install-package
        with:
          python-version: ${{ matrix.python-version }}
          os: ${{ matrix.os }}

      - name: Test integration
        uses: neptune-ai/neptune-detectron2/.github/actions/e2e@main
        with:
          working_directory: neptune-detectron2

  detectron2-notify:
    needs: [ detectron2 ]
    runs-on: ubuntu-latest
    if: (success() || failure()) && github.ref == 'refs/heads/master'
    steps:
      - name: Checkout repository
        uses: actions/checkout@v3
        with:
          fetch-depth: 0
          ref: ${{ github.event.client_payload.pull_request.head.ref }}

      - name: Notify
        uses: ./.github/actions/job-notify
        with:
          slack-webhook: ${{ secrets.E2E_INTEGRATIONS_SLACK_WEBHOOK }}
          job-status: ${{ needs.detectron2.result }}

<<<<<<< HEAD
  rlang:
=======
  sklearn:
>>>>>>> e0f40950
    env:
      NEPTUNE_PROJECT: e2e-tests/integrations
    timeout-minutes: 75
    strategy:
      fail-fast: false
      matrix:
<<<<<<< HEAD
        config:
          - {os: macos-latest,   r: 'release'}
          - {os: ubuntu-latest,  r: 'release'}
    runs-on: ${{ matrix.os }}
    name: 'R (${{ matrix.os }})'
=======
        python-version: [ "3.7", "3.9" ]
        os: [ ubuntu-latest, macos-latest ]
    runs-on: ${{ matrix.os }}
    name: 'sklearn (${{ matrix.os }} - py${{ matrix.python-version }})'
>>>>>>> e0f40950
    steps:
      - name: Checkout repository
        uses: actions/checkout@v3
        with:
          fetch-depth: 0
          ref: ${{ github.event.client_payload.pull_request.head.ref }}

      - name: Install package
        uses: ./.github/actions/install-package
        with:
<<<<<<< HEAD
          os: ${{ matrix.os }}

      - name: Test integration
        uses: neptune-ai/neptune-r/.github/actions/e2e@master
        with:
          working_directory: rlang

  rlang-notify:
    needs: [ rlang ]
=======
          python-version: ${{ matrix.python-version }}
          os: ${{ matrix.os }}

      - name: Test integration
        uses: neptune-ai/neptune-sklearn/.github/actions/e2e@master
        with:
          working_directory: neptune-sklearn

  sklearn-notify:
    needs: [ sklearn ]
>>>>>>> e0f40950
    runs-on: ubuntu-latest
    if: (success() || failure()) && github.ref == 'refs/heads/master'
    steps:
      - name: Checkout repository
        uses: actions/checkout@v3
        with:
          fetch-depth: 0
          ref: ${{ github.event.client_payload.pull_request.head.ref }}

      - name: Notify
        uses: ./.github/actions/job-notify
        with:
          slack-webhook: ${{ secrets.E2E_INTEGRATIONS_SLACK_WEBHOOK }}
<<<<<<< HEAD
          job-status: ${{ needs.rlang.result }}
=======
          job-status: ${{ needs.sklearn.result }}
>>>>>>> e0f40950
<|MERGE_RESOLUTION|>--- conflicted
+++ resolved
@@ -383,29 +383,18 @@
           slack-webhook: ${{ secrets.E2E_INTEGRATIONS_SLACK_WEBHOOK }}
           job-status: ${{ needs.detectron2.result }}
 
-<<<<<<< HEAD
   rlang:
-=======
-  sklearn:
->>>>>>> e0f40950
-    env:
-      NEPTUNE_PROJECT: e2e-tests/integrations
-    timeout-minutes: 75
-    strategy:
-      fail-fast: false
-      matrix:
-<<<<<<< HEAD
+    env:
+      NEPTUNE_PROJECT: e2e-tests/integrations
+    timeout-minutes: 75
+    strategy:
+      fail-fast: false
+      matrix:
         config:
           - {os: macos-latest,   r: 'release'}
           - {os: ubuntu-latest,  r: 'release'}
     runs-on: ${{ matrix.os }}
     name: 'R (${{ matrix.os }})'
-=======
-        python-version: [ "3.7", "3.9" ]
-        os: [ ubuntu-latest, macos-latest ]
-    runs-on: ${{ matrix.os }}
-    name: 'sklearn (${{ matrix.os }} - py${{ matrix.python-version }})'
->>>>>>> e0f40950
     steps:
       - name: Checkout repository
         uses: actions/checkout@v3
@@ -416,7 +405,6 @@
       - name: Install package
         uses: ./.github/actions/install-package
         with:
-<<<<<<< HEAD
           os: ${{ matrix.os }}
 
       - name: Test integration
@@ -426,7 +414,42 @@
 
   rlang-notify:
     needs: [ rlang ]
-=======
+    runs-on: ubuntu-latest
+    if: (success() || failure()) && github.ref == 'refs/heads/master'
+    steps:
+      - name: Checkout repository
+        uses: actions/checkout@v3
+        with:
+          fetch-depth: 0
+          ref: ${{ github.event.client_payload.pull_request.head.ref }}
+
+      - name: Notify
+        uses: ./.github/actions/job-notify
+        with:
+          slack-webhook: ${{ secrets.E2E_INTEGRATIONS_SLACK_WEBHOOK }}
+          job-status: ${{ needs.rlang.result }}
+
+  sklearn:
+    env:
+      NEPTUNE_PROJECT: e2e-tests/integrations
+    timeout-minutes: 75
+    strategy:
+      fail-fast: false
+      matrix:
+        python-version: [ "3.7", "3.9" ]
+        os: [ ubuntu-latest, macos-latest ]
+    runs-on: ${{ matrix.os }}
+    name: 'sklearn (${{ matrix.os }} - py${{ matrix.python-version }})'
+    steps:
+      - name: Checkout repository
+        uses: actions/checkout@v3
+        with:
+          fetch-depth: 0
+          ref: ${{ github.event.client_payload.pull_request.head.ref }}
+
+      - name: Install package
+        uses: ./.github/actions/install-package
+        with:
           python-version: ${{ matrix.python-version }}
           os: ${{ matrix.os }}
 
@@ -437,22 +460,17 @@
 
   sklearn-notify:
     needs: [ sklearn ]
->>>>>>> e0f40950
-    runs-on: ubuntu-latest
-    if: (success() || failure()) && github.ref == 'refs/heads/master'
-    steps:
-      - name: Checkout repository
-        uses: actions/checkout@v3
-        with:
-          fetch-depth: 0
-          ref: ${{ github.event.client_payload.pull_request.head.ref }}
-
-      - name: Notify
-        uses: ./.github/actions/job-notify
-        with:
-          slack-webhook: ${{ secrets.E2E_INTEGRATIONS_SLACK_WEBHOOK }}
-<<<<<<< HEAD
-          job-status: ${{ needs.rlang.result }}
-=======
-          job-status: ${{ needs.sklearn.result }}
->>>>>>> e0f40950
+    runs-on: ubuntu-latest
+    if: (success() || failure()) && github.ref == 'refs/heads/master'
+    steps:
+      - name: Checkout repository
+        uses: actions/checkout@v3
+        with:
+          fetch-depth: 0
+          ref: ${{ github.event.client_payload.pull_request.head.ref }}
+
+      - name: Notify
+        uses: ./.github/actions/job-notify
+        with:
+          slack-webhook: ${{ secrets.E2E_INTEGRATIONS_SLACK_WEBHOOK }}
+          job-status: ${{ needs.sklearn.result }}