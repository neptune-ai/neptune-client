--- conflicted
+++ resolved
@@ -1,12 +1,9 @@
 ## neptune 1.10.2
 
 ### Fixes
-<<<<<<< HEAD
 - Added `setuptools` to dependencies for `python >= 3.12` ([#1723](https://github.com/neptune-ai/neptune-client/pull/1723))
-=======
 - Fixed `PTL` integration requirement check ([#1719](https://github.com/neptune-ai/neptune-client/pull/1719))
 
->>>>>>> 59e433e8
 
 ## neptune 1.10.1
 
