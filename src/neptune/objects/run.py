--- conflicted
+++ resolved
@@ -66,11 +66,7 @@
 from neptune.internal.utils.dependency_tracking import (
     FileDependenciesStrategy,
     InferDependenciesStrategy,
-)
-<<<<<<< HEAD
-=======
-from neptune.internal.utils.git import track_uncommitted_changes
->>>>>>> 9b7510f7
+
 from neptune.internal.utils.hashing import generate_hash
 from neptune.internal.utils.ping_background_job import PingBackgroundJob
 from neptune.internal.utils.runningmode import (
@@ -393,31 +389,6 @@
             async_no_progress_threshold=async_no_progress_threshold,
         )
 
-<<<<<<< HEAD
-    def _get_or_create_api_object(self) -> ApiExperiment:
-        project_workspace = self._project_api_object.workspace
-        project_name = self._project_api_object.name
-        project_qualified_name = f"{project_workspace}/{project_name}"
-
-        if self._with_id:
-            return self._backend.get_metadata_container(
-                container_id=QualifiedName(project_qualified_name + "/" + self._with_id),
-                expected_container_type=Run.container_type,
-            )
-        else:
-            if self._mode == Mode.READ_ONLY:
-                raise NeedExistingRunForReadOnlyMode()
-
-            if custom_run_id_exceeds_length(self._custom_run_id):
-                raise NeptuneException(f"Parameter `custom_run_id` exceeds {CUSTOM_RUN_ID_LENGTH} characters.")
-
-            return self._backend.create_run(
-                project_id=self._project_api_object.id,
-                custom_run_id=self._custom_run_id,
-            )
-
-=======
->>>>>>> 9b7510f7
     @temporarily_disabled
     def _get_background_jobs(self) -> List["BackgroundJob"]:
         background_jobs = [PingBackgroundJob()]
