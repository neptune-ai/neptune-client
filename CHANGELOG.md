<<<<<<< HEAD
## [UNRELEASED] neptune 1.4.0
=======
## [UNRELEASED] neptune 1.3.3

### Fixes
- Fixed operation processor bug if current working directory is different from the script directory ([#1391](https://github.com/neptune-ai/neptune-client/pull/1391))

##  neptune 1.3.3rc0

### Changes
- Dependency tracking feature will log an error if a given file path doesn't exist ([#1389](https://github.com/neptune-ai/neptune-client/pull/1389))
- Use `importlib` instead of `pip freeze` in dependency tracking ([#1389](https://github.com/neptune-ai/neptune-client/pull/1389))
- Log both uploaded and inferred requirements to the same namespace ([#1389](https://github.com/neptune-ai/neptune-client/pull/1389))

### Fixes
- Fixed operation processor bug if current working directory is different from the script directory ([#1391](https://github.com/neptune-ai/neptune-client/pull/1391))
- Tracking uncommitted changes and dependencies will be skipped in case of any exception, to not disturb the run initialization ([#1395](https://github.com/neptune-ai/neptune-client/pull/1395))

## neptune 1.3.2

### Fixes
- Fixed GitPython `is_dirty` failing on Windows ([#1371](https://github.com/neptune-ai/neptune-client/pull/1371))
- Fix SSL errors after forking process ([#1353](https://github.com/neptune-ai/neptune-client/pull/1353))
- Fixed support of stringify value in series attributes with step ([#1373](https://github.com/neptune-ai/neptune-client/pull/1373))
- `dict`s and `Namespace`s that are written to runs and contain an empty string "" key now produce a warning and drop
  the entry with such a key instead of raising an
  exception ([#1374](https://github.com/neptune-ai/neptune-client/pull/1374))
- Fix dependency tracking by replacing `pipreqs` with `pip freeze` ([#1384](https://github.com/neptune-ai/neptune-client/pull/1384))
>>>>>>> cd99db37

### Changes
- Added support of writing to archived project exception ([#1355](https://github.com/neptune-ai/neptune-client/pull/1355))

### Features
- Added support for `tensorboard` integration ([#1368](https://github.com/neptune-ai/neptune-client/pull/1368))

## neptune 1.3.1

### Fixes
- Fix ImportError when git is missing ([#1359](https://github.com/neptune-ai/neptune-client/pull/1359))

## neptune 1.3.0

### Features
- Added automatic tracking of dependencies ([#1345](https://github.com/neptune-ai/neptune-client/pull/1345))
- Added automatic tracking of uncommitted changes ([#1350]https://github.com/neptune-ai/neptune-client/pull/1350)

### Fixes
- Added support of project visibility exception ([#1343](https://github.com/neptune-ai/neptune-client/pull/1343))

### Changes
- Added support of active projects limit exception ([#1348](https://github.com/neptune-ai/neptune-client/pull/1348))

## neptune 1.2.0

### Changes
- Neptune objects and universal methods covered with docstrings ([#1309](https://github.com/neptune-ai/neptune-client/pull/1309))
- Added docstrings for Neptune packages and modules ([#1332](https://github.com/neptune-ai/neptune-client/pull/1332))

### Features
- Series objects accept `timestamps` and `steps` in their constructors ([#1318](https://github.com/neptune-ai/neptune-client/pull/1318))
- Users can be invited to the workspace with `management` api ([#1333](https://github.com/neptune-ai/neptune-client/pull/1333))
- Added support for `pytorch` integration ([#1337](https://github.com/neptune-ai/neptune-client/pull/1337))

### Fixes
- Print warning instead of crashing syncing thread when logging big integers ([#1336](https://github.com/neptune-ai/neptune-client/pull/1336))

## neptune 1.1.1

### Fixes
- Fixed handling errors in case of too long filenames provided with `sys.argv` ([#1305](https://github.com/neptune-ai/neptune-client/pull/1305))

## neptune 1.1.0

### Features
- Added ability to provide repository path with `GitRef` to `init_run` ([#1292](https://github.com/neptune-ai/neptune-client/pull/1292))
- Added `SupportsNamespaces` interface in `neptune.typing` for proper type annotations of Handler and Neptune objects ([#1280](https://github.com/neptune-ai/neptune-client/pull/1280))
- Added `NEPTUNE_SYNC_AFTER_STOP_TIMEOUT` environment variable ([#1260](https://github.com/neptune-ai/neptune-client/pull/1260))
- `Run`, `Model`, `ModelVersion` and `Project` could be created with constructor in addition to `init_*` functions ([#1246](https://github.com/neptune-ai/neptune-client/pull/1246))

### Fixes
- Setting request timeout to 10 minutes instead of infinite ([#1295](https://github.com/neptune-ai/neptune-client/pull/1295))

## neptune 1.0.2

### Fixes
- Properly handle expired oauth token ([#1271](https://github.com/neptune-ai/neptune-client/pull/1271))

## neptune 1.0.1

### Fixes
- Fixed `neptune-client` package setup ([#1263](https://github.com/neptune-ai/neptune-client/pull/1263))

## neptune 1.0.1rc0

### Fixes
- Fixed `neptune-client` package setup ([#1263](https://github.com/neptune-ai/neptune-client/pull/1263))

## neptune 1.0.0

### Changes
- Disabled automatic casting to strings for unsupported by Neptune types ([#1215](https://github.com/neptune-ai/neptune-client/pull/1215))
- Moved modules from `neptune.new` to `neptune` with compatibility imports and marked `neptune.new` as deprecated ([#1213](https://github.com/neptune-ai/neptune-client/pull/1213))
- Removed `neptune.*` legacy modules ([#1206](https://github.com/neptune-ai/neptune-client/pull/1206))
- Removed `get_project` function ([#1214](https://github.com/neptune-ai/neptune-client/pull/1214))
- Removed `init` function ([#1216](https://github.com/neptune-ai/neptune-client/pull/1216))
- Removed `get_last_run` function ([#1217](https://github.com/neptune-ai/neptune-client/pull/1217))
- Removed `run` parameter from `init_run` function ([#1218](https://github.com/neptune-ai/neptune-client/pull/1218))
- Removed `model` parameter from `init_model` function ([#1223](https://github.com/neptune-ai/neptune-client/pull/1223))
- Removed `version` parameter from `init_model_version` function ([#1223](https://github.com/neptune-ai/neptune-client/pull/1223))
- Monitoring is off by default for interactive Python kernels ([#1219](https://github.com/neptune-ai/neptune-client/pull/1219))
- Removed `name` parameter from `init_project` function and `management` API ([#1227](https://github.com/neptune-ai/neptune-client/pull/1227))
- Monitoring namespace based on hostname, process id and thread id ([#1222](https://github.com/neptune-ai/neptune-client/pull/1222))
- Removed deprecated `--run` option from `neptune sync` command ([#1231](https://github.com/neptune-ai/neptune-client/pull/1231))
- Update methods to have mainly keyword arguments ([#1228](https://github.com/neptune-ai/neptune-client/pull/1228))
- Removed `Run._short_id` property ([#1234](https://github.com/neptune-ai/neptune-client/pull/1234))
- Removed `get_run_url` method ([#1238](https://github.com/neptune-ai/neptune-client/pull/1238))
- Removed `neptune.new.sync` module ([#1240](https://github.com/neptune-ai/neptune-client/pull/1240))
- Change run status in the table returned by `fetch_runs_table` to Active / Inactive ([#1233](https://github.com/neptune-ai/neptune-client/pull/1233))
- Package renamed from `neptune-client` to `neptune` ([#1225](https://github.com/neptune-ai/neptune-client/pull/1225))
- Changed values used to filter runs table by state ([#1253](https://github.com/neptune-ai/neptune-client/pull/1253))
- Added warning for unsupported types ([#1255](https://github.com/neptune-ai/neptune-client/pull/1255))

### Fixes
- Fixed input value type verification for `append()` method ([#1254](https://github.com/neptune-ai/neptune-client/pull/1254))

## neptune-client 0.16.18

### Fixes
- Fix handling connection errors when refreshing oauth token ([#1204](https://github.com/neptune-ai/neptune-client/pull/1204))
- Fix syncing offline runs with file upload ([#1211](https://github.com/neptune-ai/neptune-client/pull/1211))

## neptune-client 0.16.17

### Features
- Added support for `detectron2` integration ([#1190](https://github.com/neptune-ai/neptune-client/pull/1190))
- Make neptune-aws package installable as `pip install neptune[aws]`.  ([#1176](https://github.com/neptune-ai/neptune-client/pull/1176))

### Fixes
- Added support of tuple in stringify_unsupported ([#1196](https://github.com/neptune-ai/neptune-client/pull/1196))
- Fixed lack of `__repr__` for `StringifyValue` ([#1195](https://github.com/neptune-ai/neptune-client/pull/1195))

## neptune-client 0.16.16

### Features
- Added `stringify_unsupported` function for handling backward compatibility of implicit casting ([#1177](https://github.com/neptune-ai/neptune-client/pull/1177))
- Better support for `Handler` level objects ([#1178](https://github.com/neptune-ai/neptune-client/pull/1178))

### Changes
- Docstrings and deprecation messages updated ([#1182](https://github.com/neptune-ai/neptune-client/pull/1182))
- Deprecate name parameter in init_project and management API ([#1175](https://github.com/neptune-ai/neptune-client/pull/1175))

### Fixes
- Fixed deprecation warnings for implicit casting to string ([#1177](https://github.com/neptune-ai/neptune-client/pull/1177))
- Disabled info about stopping when using read-only mode ([#1166](https://github.com/neptune-ai/neptune-client/pull/1166))
- Disabled "Explore the metadata" message when stopping in debug mode ([#1165](https://github.com/neptune-ai/neptune-client/pull/1165))

## neptune-client 0.16.15

### Fixes
- Correct detection of missing attributes ([#1155](https://github.com/neptune-ai/neptune-client/pull/1155))
- Fixed entrypoint upload on Windows when entrypoint and source files doesnt share same drive ([#1161](https://github.com/neptune-ai/neptune-client/pull/1161))

## neptune-client 0.16.14

### Features
- Add append and extend ([#1050](https://github.com/neptune-ai/neptune-client/pull/1050))

## neptune-client 0.16.13

### Changes
- Automatically Clean junk metadata on script runs ([#1083](https://github.com/neptune-ai/neptune-client/pull/1083), [#1093](https://github.com/neptune-ai/neptune-client/pull/1093))
- New `neptune clear` command ([#1091](https://github.com/neptune-ai/neptune-client/pull/1091), [#1094](https://github.com/neptune-ai/neptune-client/pull/1094))
- `neptune sync` removes junk metadata ([#1092](https://github.com/neptune-ai/neptune-client/pull/1092))
- Increase LOGGED_IMAGE_SIZE_LIMIT_MB to 32MB ([#1090](https://github.com/neptune-ai/neptune-client/pull/1090))

### Fixes
- Fix possible deadlock in `stop()` ([#1104](https://github.com/neptune-ai/neptune-client/pull/1104))
- Add request size limit to avoid 403 error ([#1089](https://github.com/neptune-ai/neptune-client/pull/1089))

## neptune-client 0.16.12

### Changes
- Building a package with Poetry ([#1069](https://github.com/neptune-ai/neptune-client/pull/1069))
- Automatically convert image and html like assignments to uploads  ([#1006](https://github.com/neptune-ai/neptune-client/pull/1006))
- File.from_stream does not load content into memory ([#1065](https://github.com/neptune-ai/neptune-client/pull/1065))
- Move sync and status commands to `neptune.new.cli` package [#1078](https://github.com/neptune-ai/neptune-client/pull/1078)
- `neptune status` - shows trashed containers [#1079](https://github.com/neptune-ai/neptune-client/pull/1079)
- Drop limits for in-memory Files ([#1070](https://github.com/neptune-ai/neptune-client/pull/1070))

## neptune-client 0.16.11

### Fixes
- Fixed versioneer configuration and version detection in conda package ([#1061](https://github.com/neptune-ai/neptune-client/pull/1061))

### Changes
- Upload in-memory files using copy stored on disk ([#1052](https://github.com/neptune-ai/neptune-client/pull/1052))

## neptune-client 0.16.10

### Features
- Track artifacts on S3 compatible storage ([#1053](https://github.com/neptune-ai/neptune-client/pull/1053))

### Fixes
- Update jsonschema requirement with explicit `format` specifier ([#1010](https://github.com/neptune-ai/neptune-client/pull/1010))
- Escape inputs to SQL in Artifact LocalFileHashStorage ([#1034](https://github.com/neptune-ai/neptune-client/pull/1034))
- `jsonschema` requirements unpined and patched related Bravado issue ([#1051](https://github.com/neptune-ai/neptune-client/pull/1051))
- Version checking with importlib and versioneer config update ([#1048](https://github.com/neptune-ai/neptune-client/pull/1048))

### Changes
- More consistent and strict way of git repository, source files and entrypoint detection ([#1007](https://github.com/neptune-ai/neptune-client/pull/1007))
- Moved neptune and neptune_cli to src dir ([#1027](https://github.com/neptune-ai/neptune-client/pull/1027))
- `fetch_runs_table(...)`, `fetch_models_table(...)` and `fetch_model_versions_table(...)` now queries only non-trashed ([#1033](https://github.com/neptune-ai/neptune-client/pull/1033))
- `get_last_run`, `get_run_url`, `get_project` and `neptune.init` marked as deprecated ([#1025](https://github.com/neptune-ai/neptune-client/pull/1025))
- Deprecated implicit casting of objects to strings with `log` and `assign` operations ([#1028](https://github.com/neptune-ai/neptune-client/pull/1028))
- Internally extracted legacy client to `legacy` submodule ([#1039](https://github.com/neptune-ai/neptune-client/pull/1039))
- Marked legacy client as deprecated ([#1047](https://github.com/neptune-ai/neptune-client/pull/1047))

## neptune-client 0.16.9

### Fixes

- Management docstring adjustments ([#1016](https://github.com/neptune-ai/neptune-client/pull/1016))
- Few minor fixes

## neptune-client 0.16.8

### Features
- Added support of HuggingFace integration ([#948](https://github.com/neptune-ai/neptune-client/pull/948))
- Implement trash_objects management function([#996](https://github.com/neptune-ai/neptune-client/pull/996))

### Fixes
- Fixed `with_id` deprecation message ([#1002](https://github.com/neptune-ai/neptune-client/pull/1002))
- Fix passing None as deprecated parameter to deprecated_parameter decorator ([#1001](https://github.com/neptune-ai/neptune-client/pull/1001))

## neptune-client 0.16.7

### Features
- Exposed integrations related utils ([#983](https://github.com/neptune-ai/neptune-client/pull/983))
- Add new with_id parameter to init functions ([#985](https://github.com/neptune-ai/neptune-client/pull/985))
- Introduce filtering columns when fetching run, model and model_version tables ([#986](https://github.com/neptune-ai/neptune-client/pull/986))

### Fixes
- Stop hanging indefinitely on wait when async data synchronization process is dead ([#909](https://github.com/neptune-ai/neptune-client/pull/909))
- Finish stop() faster when async data synchronization process dies ([#909](https://github.com/neptune-ai/neptune-client/pull/909))

## neptune-client 0.16.6

### Features
- Added support for Prophet integration ([#978](https://github.com/neptune-ai/neptune-client/pull/978))
- Log argparse.Namespace objects as dicts ([#984](https://github.com/neptune-ai/neptune-client/pull/984))

## neptune-client 0.16.5

### Features
- Added `NEPTUNE_MODE` environment variable ([#928](https://github.com/neptune-ai/neptune-client/pull/928))
- Added support of Service account management ([#927](https://github.com/neptune-ai/neptune-client/pull/927))
- More informational exception due to plotly and matplotlib incompatibility ([#960](https://github.com/neptune-ai/neptune-client/pull/960))
- Dedicated exceptions for collision and validation errors in `create_project()` ([#965](https://github.com/neptune-ai/neptune-client/pull/965))
- Project key is now optional in API. If it is not provided by user it is generated. ([#946](https://github.com/neptune-ai/neptune-client/pull/946))

### Breaking changes
- Former `ProjectNameCollision` exception renamed to AmbiguousProjectName ([#965](https://github.com/neptune-ai/neptune-client/pull/965))

## neptune-client 0.16.4

### Fixes
- Fix uploading in-memory files lager than 5MB ([#924](https://github.com/neptune-ai/neptune-client/pull/924))
- fetch_extension added to Handler ([#923](https://github.com/neptune-ai/neptune-client/pull/923))

### Changes
- Force jsonschema version < 4.0.0 ([#922](https://github.com/neptune-ai/neptune-client/pull/922))

- Rename and copy update for UnsupportedClientVersion and DeprecatedClientLibraryVersion ([#917](https://github.com/neptune-ai/neptune-client/pull/917))

## neptune-client 0.16.3

### Features
- Added fetching Models method to Project ([#916](https://github.com/neptune-ai/neptune-client/pull/916))

### Fixes
- Fix computing of a multipart upload chunk size ([#897](https://github.com/neptune-ai/neptune-client/pull/897))
- Matching all listed tags instead of any when calling `fetch_runs_table` ([#899](https://github.com/neptune-ai/neptune-client/pull/899))
- Fix invalid processing of delete followed by file upload in a single batch ([#880](https://github.com/neptune-ai/neptune-client/pull/880))
### Changes
- `click.echo` replaced with `logging` ([#903](https://github.com/neptune-ai/neptune-client/pull/903))

## neptune-client 0.16.2

### Features
 - Sync only offline runs inside '.neptune' directory CLI flag ([#894](https://github.com/neptune-ai/neptune-client/pull/894))

### Fixes
- Fix handling of server errors ([#896](https://github.com/neptune-ai/neptune-client/pull/896))

## neptune-client 0.16.1

### Features
- Print metadata url on stop ([#883](https://github.com/neptune-ai/neptune-client/pull/883))

### Fixes
- Fix handling Internal Server Error ([#885](https://github.com/neptune-ai/neptune-client/pull/885))

## neptune-client 0.16.0

### Features
- Added python 3.10 support ([#879](https://github.com/neptune-ai/neptune-client/pull/879))
- Dropped official support for python 3.6 ([#879](https://github.com/neptune-ai/neptune-client/pull/879))

### Fixes
- restart upload when file changes during ([#877](https://github.com/neptune-ai/neptune-client/pull/877))

## neptune-client 0.15.2

### Features
- Added support for workspace visibility in Management API ([#843](https://github.com/neptune-ai/neptune-client/pull/843))
- Exposed container with a property of Handler ([#864](https://github.com/neptune-ai/neptune-client/pull/864))

## neptune-client 0.15.1

### Fixes
- Restore __version__ in neptune.new ([#860](https://github.com/neptune-ai/neptune-client/pull/860))

## neptune-client 0.15.0

### Features
- Methods for creating and manipulating Model Registry objects ([#794](https://github.com/neptune-ai/neptune-client/pull/794))

### Changes
- Renamed --run parameter to --object in `neptune sync` (previous kept as deprecated, [#849](https://github.com/neptune-ai/neptune-client/pull/849))
- More helpful error message on SSL validation problem ([#853](https://github.com/neptune-ai/neptune-client/pull/853))
- Added names to daemon worker threads ([#851](https://github.com/neptune-ai/neptune-client/pull/851))
- Stopped forwarding every attribute from Handler to Attribute ([#815](https://github.com/neptune-ai/neptune-client/pull/815))

## neptune-client 0.14.3

### Features
- Stripping whitespaces from Neptune API Token ([#825](https://github.com/neptune-ai/neptune-client/pull/825))

### Fixes
- Raise proper exception when invalid token were provided ([#825](https://github.com/neptune-ai/neptune-client/pull/825))
- Make status error-handling in legacy client consistent with neptune.new ([#829](https://github.com/neptune-ai/neptune-client/pull/829))

## neptune-client 0.14.2

### Features
- Use new file upload API ([#789](https://github.com/neptune-ai/neptune-client/pull/789))

### Fixes
- Fixed listing available workspaces when invalid name was provided ([#818](https://github.com/neptune-ai/neptune-client/pull/818))
- Added proper docstrings for Project-Level Metadata ([#812](https://github.com/neptune-ai/neptune-client/pull/812))
- Fixed backward compatibility when syncing old offline data ([#810](https://github.com/neptune-ai/neptune-client/pull/810))
- Prevent original numpy array from modifying ([#821](https://github.com/neptune-ai/neptune-client/pull/821))
- Unpin `jsonschema<4`, pin `swagger-spec-validator>=2.7.4` until bravado releases new version ([#820](https://github.com/neptune-ai/neptune-client/pull/820))


## neptune-client 0.14.1

### Fixes
- Fixed legacy url in NVML information ([#795](https://github.com/neptune-ai/neptune-client/pull/795))
- Make init_project accepting kwargs only ([#805](https://github.com/neptune-ai/neptune-client/pull/805))

## neptune-client 0.14.0

### Features
- Interacting with project-level metadata ([#758](https://github.com/neptune-ai/neptune-client/pull/758))
- Copy feature for non-file single value attributes ([#768](https://github.com/neptune-ai/neptune-client/pull/768))

### Fixes
- Fix verifying data size limits in String Atoms and File.from_content ([#784](https://github.com/neptune-ai/neptune-client/pull/784))

## neptune-client 0.13.5

### Fixes
- Restore RunMode for backward compatibility ([#775](https://github.com/neptune-ai/neptune-client/pull/775))
- Restore imports for backward compatibility ([#777](https://github.com/neptune-ai/neptune-client/pull/777))
- Limit number of Series elements sent in single request ([#780](https://github.com/neptune-ai/neptune-client/pull/780))

## neptune-client 0.13.4

### Fixes
- Fix issue that prevented waiting for subprocesses to finish after receiving stop signal from backend ([#774](https://github.com/neptune-ai/neptune-client/pull/774))
  Timeout now overridable using environment var `NEPTUNE_SUBPROCESS_KILL_TIMEOUT`

## neptune-client 0.13.3

### Fixes
- Fixed multithreading bug with StdStreamCaptureLogger ([#762](https://github.com/neptune-ai/neptune-client/pull/762))

## neptune-client 0.13.2

### Fixes
- Fixed fetching numeric values in debug mode ([#745](https://github.com/neptune-ai/neptune-client/pull/745))
- Ensure StdStreamCaptureLogger doesn't log after .close() ([#759](https://github.com/neptune-ai/neptune-client/pull/759))

## neptune-client 0.13.1

### Features
- PyTorchLightning integration is imported directly from `pytorch-lightnig` repo ([#673](https://github.com/neptune-ai/neptune-client/pull/673))

### Fixes
- Fix issue with file upload retry buffer causing 400 bad requests ([#743](https://github.com/neptune-ai/neptune-client/pull/743))

## neptune-client 0.13.0

### Features
- Provide names of existing run attributes to IPython's suggestion mechanism ([#740](https://github.com/neptune-ai/neptune-client/pull/740))
- Add docstrings for project management API ([#738](https://github.com/neptune-ai/neptune-client/pull/738))

### Fixes
- Update MemberRoles to match values in the UI ([#738](https://github.com/neptune-ai/neptune-client/pull/738))

## neptune-client 0.12.1

### Fixes
- Support Artifacts in fetch_runs_table() ([#728](https://github.com/neptune-ai/neptune-client/pull/728))

## neptune-client 0.12.0

### Features
- Human-readable objects representation via `__repr__` ([#717](https://github.com/neptune-ai/neptune-client/pull/717))
- Added project management API ([#695](https://github.com/neptune-ai/neptune-client/pull/695),
  [#720](https://github.com/neptune-ai/neptune-client/pull/720))
- Performance improvements when creating several runs ([#695](https://github.com/neptune-ai/neptune-client/pull/695))

### Fixes
- Temporarily pin `jsonschema<4` (4.0.0 is incompatible with `bravado`; [#719](https://github.com/neptune-ai/neptune-client/pull/719))

## neptune-client 0.11.0

### Fixes
- Boto3 non-strict requirement ([#708](https://github.com/neptune-ai/neptune-client/pull/708))
- Gracefully handle backends not supporting Artifacts ([#709](https://github.com/neptune-ai/neptune-client/pull/709))

## neptune-client 0.10.10

### Features
- API for Artifacts ([#703](https://github.com/neptune-ai/neptune-client/pull/703))

## neptune-client 0.10.9

### Features
- Added psutil as a base requirement ([#675](https://github.com/neptune-ai/neptune-client/pull/675))
- Added capture_traceback in neptune.init() ([#676](https://github.com/neptune-ai/neptune-client/pull/676))

### Fixes
- Fix exception type raised on calling missing method on Handler ([#693](https://github.com/neptune-ai/neptune-client/pull/693))

## neptune-client 0.10.8

### Fixes
- Fix leaks of descriptors
- Fix possible deadlock on synchronisation in async mode

## neptune-client 0.10.7

### Fixes
- Fixed url building in Windows ([#672](https://github.com/neptune-ai/neptune-client/pull/672))

## neptune-client 0.10.6

### Fixes
- Fixed slashes in file operations url concatenation ([#666](https://github.com/neptune-ai/neptune-client/pull/666))

## neptune-client 0.10.5

### Fixes
- Only print info if exception actually occurred when using Run as context manager ([#650](https://github.com/neptune-ai/neptune-client/pull/650))

## neptune-client 0.10.4

### Features
- Added long description for PyPI ([#642](https://github.com/neptune-ai/neptune-client/pull/642))

### Fixes
- Fixed GitPython importing during package preparation ([#647](https://github.com/neptune-ai/neptune-client/pull/647))

## neptune-client 0.10.3

### Features
- Checking current working directory in addition to entrypoint when looking for git repository ([#633](https://github.com/neptune-ai/neptune-client/pull/633))
- Added support for Kedro integration ([#641](https://github.com/neptune-ai/neptune-client/pull/641))

## neptune-client 0.10.2

### Features
- Added NEPTUNE_MONITORING_NAMEPSACE environment variable ([#623](https://github.com/neptune-ai/neptune-client/pull/623))

### Fixes
- Use absolute path for operations queue([#624](https://github.com/neptune-ai/neptune-client/pull/624))
- Fix race condition in operations queue([#626](https://github.com/neptune-ai/neptune-client/pull/626))

## neptune-client 0.10.1

### Features
- Delete namespace (and all child fields and namespaces) ([#619](https://github.com/neptune-ai/neptune-client/pull/619))
- .pop() works invoked on a field ([#617](https://github.com/neptune-ai/neptune-client/pull/617))
- Logging version when using python logger integration ([#622](https://github.com/neptune-ai/neptune-client/pull/622))

## neptune-client 0.10.0

### Breaking changes
- Return path from requested prefix instead of root when fetching namespace ([#609](https://github.com/neptune-ai/neptune-client/pull/609))

### Features
- Heuristics to help users find out they're writing legacy code with new client API or vice versa ([#607](https://github.com/neptune-ai/neptune-client/pull/607))
- Lookup for projects without workspace specification and listing user projects and workspaces ([#615](https://github.com/neptune-ai/neptune-client/pull/615))
- Mechanism to prevent using legacy Experiments in new-API integrations ([#611](https://github.com/neptune-ai/neptune-client/pull/611))

## neptune-client 0.9.19

### Breaking changes
- Prevent logging into stopped runs ([#602](https://github.com/neptune-ai/neptune-client/pull/602))

### Features
- Added more informal exception for invalid API token ([#601](https://github.com/neptune-ai/neptune-client/pull/601))

### Fixes
- **Legacy client** Improved stability by adding retry on failure when uploading ([#604](https://github.com/neptune-ai/neptune-client/pull/604))

## neptune-client 0.9.18

### Fixes
- Check get_ipython() for None ([#598](https://github.com/neptune-ai/neptune-client/pull/598))

## neptune-client 0.9.17

### Features
- Remind user about stopping runs in interactive console and notebooksz ([#595](https://github.com/neptune-ai/neptune-client/pull/595))
- Updating error messages and links to docs ([#593](https://github.com/neptune-ai/neptune-client/pull/593))
- Added support for fast.ai integration ([#590](https://github.com/neptune-ai/neptune-client/pull/590))

## neptune-client 0.9.16

### Fixes
- Allow for updating an already assigned Namespace instead of failing with errors (mostly affects Optuna integration) ([#585](https://github.com/neptune-ai/neptune-client/pull/585))<|MERGE_RESOLUTION|>--- conflicted
+++ resolved
@@ -1,39 +1,13 @@
-<<<<<<< HEAD
-## [UNRELEASED] neptune 1.4.0
-=======
 ## [UNRELEASED] neptune 1.3.3
 
 ### Fixes
 - Fixed operation processor bug if current working directory is different from the script directory ([#1391](https://github.com/neptune-ai/neptune-client/pull/1391))
 
-##  neptune 1.3.3rc0
-
-### Changes
-- Dependency tracking feature will log an error if a given file path doesn't exist ([#1389](https://github.com/neptune-ai/neptune-client/pull/1389))
-- Use `importlib` instead of `pip freeze` in dependency tracking ([#1389](https://github.com/neptune-ai/neptune-client/pull/1389))
-- Log both uploaded and inferred requirements to the same namespace ([#1389](https://github.com/neptune-ai/neptune-client/pull/1389))
-
-### Fixes
-- Fixed operation processor bug if current working directory is different from the script directory ([#1391](https://github.com/neptune-ai/neptune-client/pull/1391))
-- Tracking uncommitted changes and dependencies will be skipped in case of any exception, to not disturb the run initialization ([#1395](https://github.com/neptune-ai/neptune-client/pull/1395))
-
-## neptune 1.3.2
-
-### Fixes
-- Fixed GitPython `is_dirty` failing on Windows ([#1371](https://github.com/neptune-ai/neptune-client/pull/1371))
-- Fix SSL errors after forking process ([#1353](https://github.com/neptune-ai/neptune-client/pull/1353))
-- Fixed support of stringify value in series attributes with step ([#1373](https://github.com/neptune-ai/neptune-client/pull/1373))
-- `dict`s and `Namespace`s that are written to runs and contain an empty string "" key now produce a warning and drop
-  the entry with such a key instead of raising an
-  exception ([#1374](https://github.com/neptune-ai/neptune-client/pull/1374))
-- Fix dependency tracking by replacing `pipreqs` with `pip freeze` ([#1384](https://github.com/neptune-ai/neptune-client/pull/1384))
->>>>>>> cd99db37
+### Features
+- Added support for `tensorboard` integration ([#1368](https://github.com/neptune-ai/neptune-client/pull/1368))
 
 ### Changes
 - Added support of writing to archived project exception ([#1355](https://github.com/neptune-ai/neptune-client/pull/1355))
-
-### Features
-- Added support for `tensorboard` integration ([#1368](https://github.com/neptune-ai/neptune-client/pull/1368))
 
 ## neptune 1.3.1
 
