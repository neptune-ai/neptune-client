--- conflicted
+++ resolved
@@ -13,7 +13,6 @@
   SLACK_WEBHOOK_URL: ${{ secrets.E2E_INTEGRATIONS_SLACK_WEBHOOK }}
 
 jobs:
-<<<<<<< HEAD
 #  fastai:
 #    env:
 #      NEPTUNE_PROJECT: e2e-tests/integrations
@@ -72,7 +71,7 @@
 #    strategy:
 #      fail-fast: false
 #      matrix:
-#        python-version: [ "3.8", "3.10" ]
+#        python-version: [ "3.9", "3.10" ]
 #        os: [ ubuntu-latest, macos-latest ]
 #    runs-on: ${{ matrix.os }}
 #    name: 'kedro (${{ matrix.os }} - py${{ matrix.python-version }})'
@@ -693,260 +692,6 @@
 #          job-status: ${{ needs.airflow.result }}
 
   composer:
-=======
-  fastai:
-    env:
-      NEPTUNE_PROJECT: e2e-tests/integrations
-    timeout-minutes: 75
-    strategy:
-      fail-fast: false
-      matrix:
-        python-version: [ "3.7", "3.10" ]
-        os: [ ubuntu-latest, windows-latest ]
-        include:
-          - python-version: "3.7.16"
-            os: macos-latest
-          - python-version: "3.10"
-            os: macos-latest
-    runs-on: ${{ matrix.os }}
-    name: 'fastai (${{ matrix.os }} - py${{ matrix.python-version }})'
-    steps:
-    - name: Checkout repository
-      uses: actions/checkout@v4
-      with:
-        fetch-depth: 0
-        ref: ${{ github.event.client_payload.pull_request.head.ref }}
-
-    - name: Install package
-      uses: ./.github/actions/install-package
-      with:
-        python-version: ${{ matrix.python-version }}
-        os: ${{ matrix.os }}
-
-    - name: Test integration
-      uses: neptune-ai/neptune-fastai/.github/actions/e2e@master
-      with:
-        working_directory: neptune-fastai
-
-  fastai-notify:
-    needs: [fastai]
-    runs-on: ubuntu-latest
-    if: (success() || failure()) && github.ref == 'refs/heads/master'
-    steps:
-      - name: Checkout repository
-        uses: actions/checkout@v4
-        with:
-          fetch-depth: 0
-          ref: ${{ github.event.client_payload.pull_request.head.ref }}
-
-      - name: Notify
-        uses: ./.github/actions/job-notify
-        with:
-          slack-webhook: ${{ secrets.E2E_INTEGRATIONS_SLACK_WEBHOOK }}
-          job-status: ${{ needs.fastai.result }}
-
-  kedro:
-    env:
-      NEPTUNE_PROJECT: e2e-tests/integrations
-    timeout-minutes: 75
-    strategy:
-      fail-fast: false
-      matrix:
-        python-version: [ "3.9", "3.10" ]
-        os: [ ubuntu-latest, macos-latest ]
-    runs-on: ${{ matrix.os }}
-    name: 'kedro (${{ matrix.os }} - py${{ matrix.python-version }})'
-    steps:
-    - name: Checkout repository
-      uses: actions/checkout@v4
-      with:
-        fetch-depth: 0
-        ref: ${{ github.event.client_payload.pull_request.head.ref }}
-
-    - name: Install package
-      uses: ./.github/actions/install-package
-      with:
-        python-version: ${{ matrix.python-version }}
-        os: ${{ matrix.os }}
-
-    - name: Test integration
-      uses: neptune-ai/kedro-neptune/.github/actions/e2e@main
-      with:
-        working_directory: kedro-neptune
-
-  kedro-notify:
-    needs: [kedro]
-    runs-on: ubuntu-latest
-    if: (success() || failure()) && github.ref == 'refs/heads/master'
-    steps:
-      - name: Checkout repository
-        uses: actions/checkout@v4
-        with:
-          fetch-depth: 0
-          ref: ${{ github.event.client_payload.pull_request.head.ref }}
-
-      - name: Notify
-        uses: ./.github/actions/job-notify
-        with:
-          slack-webhook: ${{ secrets.E2E_INTEGRATIONS_SLACK_WEBHOOK }}
-          job-status: ${{ needs.kedro.result }}
-
-  prophet:
-    env:
-      NEPTUNE_PROJECT: e2e-tests/integrations
-    timeout-minutes: 75
-    strategy:
-      fail-fast: false
-      matrix:
-        python-version: [ "3.7", "3.10" ]
-        os: [ ubuntu-latest ]
-        include:
-          - python-version: "3.7.16"
-            os: macos-latest
-          - python-version: "3.10"
-            os: macos-latest
-    runs-on: ${{ matrix.os }}
-    name: 'prophet (${{ matrix.os }} - py${{ matrix.python-version }})'
-    steps:
-    - name: Checkout repository
-      uses: actions/checkout@v4
-      with:
-        fetch-depth: 0
-        ref: ${{ github.event.client_payload.pull_request.head.ref }}
-
-    - name: Install package
-      uses: ./.github/actions/install-package
-      with:
-        python-version: ${{ matrix.python-version }}
-        os: ${{ matrix.os }}
-
-    - name: Test integration
-      uses: neptune-ai/neptune-prophet/.github/actions/e2e@main
-      with:
-        working_directory: neptune-prophet
-
-  prophet-notify:
-    needs: [prophet]
-    runs-on: ubuntu-latest
-    if: (success() || failure()) && github.ref == 'refs/heads/master'
-    steps:
-      - name: Checkout repository
-        uses: actions/checkout@v4
-        with:
-          fetch-depth: 0
-          ref: ${{ github.event.client_payload.pull_request.head.ref }}
-
-      - name: Notify
-        uses: ./.github/actions/job-notify
-        with:
-          slack-webhook: ${{ secrets.E2E_INTEGRATIONS_SLACK_WEBHOOK }}
-          job-status: ${{ needs.prophet.result }}
-
-  keras:
-    env:
-      NEPTUNE_PROJECT: e2e-tests/integrations
-    timeout-minutes: 75
-    strategy:
-      fail-fast: false
-      matrix:
-        python-version: [ "3.7", "3.10" ]
-        os: [ ubuntu-latest, windows-latest ]
-        include:
-          - python-version: "3.7.16"
-            os: macos-latest
-          - python-version: "3.10"
-            os: macos-latest
-    runs-on: ${{ matrix.os }}
-    name: 'keras (${{ matrix.os }} - py${{ matrix.python-version }})'
-    steps:
-    - name: Checkout repository
-      uses: actions/checkout@v4
-      with:
-        fetch-depth: 0
-        ref: ${{ github.event.client_payload.pull_request.head.ref }}
-
-    - name: Install package
-      uses: ./.github/actions/install-package
-      with:
-        python-version: ${{ matrix.python-version }}
-        os: ${{ matrix.os }}
-
-    - name: Test integration
-      uses: neptune-ai/neptune-tensorflow-keras/.github/actions/e2e@master
-      with:
-        working_directory: neptune-tensorflow-keras
-
-  keras-notify:
-    needs: [keras]
-    runs-on: ubuntu-latest
-    if: (success() || failure()) && github.ref == 'refs/heads/master'
-    steps:
-      - name: Checkout repository
-        uses: actions/checkout@v4
-        with:
-          fetch-depth: 0
-          ref: ${{ github.event.client_payload.pull_request.head.ref }}
-
-      - name: Notify
-        uses: ./.github/actions/job-notify
-        with:
-          slack-webhook: ${{ secrets.E2E_INTEGRATIONS_SLACK_WEBHOOK }}
-          job-status: ${{ needs.keras.result }}
-
-  lightning:
-    env:
-      BUCKET_NAME: ${{ secrets.E2E_BUCKET_NAME }}
-      USER_USERNAME: ${{ secrets.E2E_USER_USERNAME }}
-      ADMIN_USERNAME: ${{ secrets.E2E_ADMIN_USERNAME }}
-      ADMIN_NEPTUNE_API_TOKEN: ${{ secrets.E2E_ADMIN_NEPTUNE_API_TOKEN }}
-      SERVICE_ACCOUNT_NAME: ${{ secrets.E2E_SERVICE_ACCOUNT_NAME }}
-    timeout-minutes: 75
-    strategy:
-      fail-fast: false
-      matrix:
-        python-version: [ "3.7", "3.10" ]
-        os: [ ubuntu-latest ]
-        include:
-          - python-version: "3.7.16"
-            os: macos-latest
-          - python-version: "3.10"
-            os: macos-latest
-    runs-on: ${{ matrix.os }}
-    name: 'lightning (${{ matrix.os }} - py${{ matrix.python-version }})'
-    steps:
-      - name: Checkout repository
-        uses: actions/checkout@v4
-        with:
-          fetch-depth: 0
-          ref: ${{ github.event.client_payload.pull_request.head.ref }}
-
-      - name: Test
-        uses: ./.github/actions/test-e2e
-        with:
-          python-version: ${{ matrix.python-version }}
-          os: ${{ matrix.os }}
-          module: lightning
-          report_job: 'lightning (${{ matrix.os }} - py${{ matrix.python-version }})'
-
-  lightning-notify:
-    needs: [lightning]
-    runs-on: ubuntu-latest
-    if: (success() || failure()) && github.ref == 'refs/heads/master'
-    steps:
-      - name: Checkout repository
-        uses: actions/checkout@v4
-        with:
-          fetch-depth: 0
-          ref: ${{ github.event.client_payload.pull_request.head.ref }}
-
-      - name: Notify
-        uses: ./.github/actions/job-notify
-        with:
-          slack-webhook: ${{ secrets.E2E_INTEGRATIONS_SLACK_WEBHOOK }}
-          job-status: ${{ needs.lightning.result }}
-
-  huggingface:
->>>>>>> a5811934
     env:
       BUCKET_NAME: ${{ secrets.E2E_BUCKET_NAME }}
       USER_USERNAME: ${{ secrets.E2E_USER_USERNAME }}
