--- conflicted
+++ resolved
@@ -47,11 +47,8 @@
 )
 from neptune.new.internal.backends.api_model import (
     ApiRun,
+    ArtifactModel,
     ArtifactAttribute,
-<<<<<<< HEAD
-=======
-    ArtifactModel,
->>>>>>> bf1a7a73
     Attribute,
     AttributeType,
     AttributeWithProperties,
@@ -458,18 +455,11 @@
             if isinstance(op, TrackFilesToNewArtifact):
                 try:
                     assign_operation = track_artifact_files(
-<<<<<<< HEAD
                         swagger_client=self.artifacts_client,
                         project_uuid=op.project_uuid,
                         path=op.path,
                         entries=op.entries,
                         default_request_params=self.DEFAULT_REQUEST_KWARGS
-=======
-                        backend=self,
-                        project_uuid=op.project_uuid,
-                        path=op.path,
-                        entries=op.entries
->>>>>>> bf1a7a73
                     )
 
                     if assign_operation:
