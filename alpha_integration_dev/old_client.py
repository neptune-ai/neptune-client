#
# Copyright (c) 2021, Neptune Labs Sp. z o.o.
#
# Licensed under the Apache License, Version 2.0 (the "License");
# you may not use this file except in compliance with the License.
# You may obtain a copy of the License at
#
#     http://www.apache.org/licenses/LICENSE-2.0
#
# Unless required by applicable law or agreed to in writing, software
# distributed under the License is distributed on an "AS IS" BASIS,
# WITHOUT WARRANTIES OR CONDITIONS OF ANY KIND, either express or implied.
# See the License for the specific language governing permissions and
# limitations under the License.
#

"""Remember to set environment values:
* NEPTUNE_API_TOKEN
* NEPTUNE_PROJECT
"""
import sys
from datetime import datetime

import neptune
from common_client_code import ClientFeatures


class OldClientFeatures(ClientFeatures):
    def __init__(self):
        super().__init__()
        neptune.init()
        neptune.create_experiment(
            name='const project name',
            description='exp description',
            params=self.params,
            properties=self.properties,
            tags=['initial tag 1', 'initial tag 2'],
<<<<<<< HEAD
            upload_source_files='alpha_integration_dev/*.py',
=======
            abort_callback=None,
            run_monitoring_thread=False,
            hostname='hostname value',
            # notebook_id='test1',  # TODO: Error 500 when wrong value
>>>>>>> 1191f161
        )

        exp = neptune.get_experiment()
        properties = exp.get_properties()
        assert properties['init_text_property'] == 'some text'
        assert properties['init_number property'] == '42'
        assert properties['init_list'] == '[1, 2, 3]'

        assert set(exp.get_tags()) == {'initial tag 1', 'initial tag 2'}

    def modify_tags(self):
        neptune.append_tags('tag1')
        neptune.append_tag(['tag2_to_remove', 'tag3'])
        # neptune.remove_tag('tag2_to_remove')  # TODO: NPT-9222
        # neptune.remove_tag('tag4_remove_non_existing')  # TODO: NPT-9222

        exp = neptune.get_experiment()
        assert set(exp.get_tags()) == {'initial tag 1', 'initial tag 2', 'tag1', 'tag2_to_remove', 'tag3'}

    def modify_properties(self):
        neptune.set_property('prop', 'some text')
        neptune.set_property('prop_number', 42)
        neptune.set_property('nested/prop', 42)
        neptune.set_property('prop_to_del', 42)
        neptune.set_property('prop_list', [1, 2, 3])
        with open(self.text_file_path, mode='r') as f:
            neptune.set_property('prop_IO', f)
        neptune.set_property('prop_datetime', datetime.now())
        neptune.remove_property('prop_to_del')

        exp = neptune.get_experiment()
        properties = exp.get_properties()
        assert properties['prop'] == 'some text'
        assert properties['prop_number'] == '42'
        assert properties['nested/prop'] == '42'
        assert properties['prop_list'] == '[1, 2, 3]'
        assert 'prop_to_del' not in properties
        assert properties['prop_IO'] == "<_io.TextIOWrapper name='alpha_integration_dev/data/text.txt'" \
                                        " mode='r' encoding='UTF-8'>"
        print(f'Properties: {properties}')

    def log_std(self):
        print('stdout text1')
        print('stdout text2')
        print('stderr text1', file=sys.stderr)
        print('stderr text2', file=sys.stderr)

    def log_series(self):
        # floats
        neptune.log_metric('m1', 1)
        neptune.log_metric('m1', 2)
        neptune.log_metric('m1', 3)
        neptune.log_metric('m1', 2)
        neptune.log_metric('nested/m1', 1)

        # texts
        neptune.log_text('m2', 'a')
        neptune.log_text('m2', 'b')
        neptune.log_text('m2', 'c')

        # images
        # `image_name` and `description` will be lost
        neptune.log_image('g_img', self.img_path, image_name='name', description='desc')
        neptune.log_image('g_img', self.img_path)

        # see what we've logged
        logs = neptune.get_experiment().get_logs()
        print(f'Logs: {logs}')

    def handle_files_and_images(self):
        # image
        # `image_name` and `description` will be lost (`send_image` the same as `log_image`)
        neptune.send_image('image', self.img_path, name='name', description='desc')

        # artifact
        # (`log_artifact` the same as `log_artifact`)
        neptune.send_artifact(self.text_file_path)
        neptune.log_artifact(self.text_file_path, destination='dir/text file artifact')
        with open(self.text_file_path, mode='r') as f:
            neptune.send_artifact(f, destination='file stream.txt')
        neptune.log_artifact(self.img_path, destination='dir to delete/art1')
        neptune.log_artifact(self.img_path, destination='dir to delete/art2')
        # neptune.delete_artifacts('dir to delete')  # doesn't work for alpha NPT-9250
        neptune.delete_artifacts('dir to delete/art1')

    def finalize(self):
        pass


if __name__ == '__main__':
    OldClientFeatures().run()<|MERGE_RESOLUTION|>--- conflicted
+++ resolved
@@ -35,14 +35,11 @@
             params=self.params,
             properties=self.properties,
             tags=['initial tag 1', 'initial tag 2'],
-<<<<<<< HEAD
-            upload_source_files='alpha_integration_dev/*.py',
-=======
             abort_callback=None,
             run_monitoring_thread=False,
             hostname='hostname value',
             # notebook_id='test1',  # TODO: Error 500 when wrong value
->>>>>>> 1191f161
+            upload_source_files='alpha_integration_dev/*.py',
         )
 
         exp = neptune.get_experiment()
