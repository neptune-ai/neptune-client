<<<<<<< HEAD
## [UNRELEASED] neptune 1.4.1

### Fixes
- Fixed bug with .neptune folder creation on AWS lambda ([#1409](https://github.com/neptune-ai/neptune-client/pull/1409))

##  neptune 1.4.0
=======
##  neptune 1.4.1
>>>>>>> d1f0c0e4

### Fixes
- Retry request when ChunkedEncodingError occurred. ([#1402](https://github.com/neptune-ai/neptune-client/pull/1402))
- Fixed performance issues on forking process  ([#1407](https://github.com/neptune-ai/neptune-client/pull/1407))


##  neptune 1.4.0

### Fixes
- Fixed operation processor bug if current working directory is different from the script directory ([#1391](https://github.com/neptune-ai/neptune-client/pull/1391))

### Features
- Added support for `tensorboard` integration ([#1368](https://github.com/neptune-ai/neptune-client/pull/1368))
- Added support for `mlflow` integration ([#1381](https://github.com/neptune-ai/neptune-client/pull/1381))


##  neptune 1.3.3rc0

### Changes
- Dependency tracking feature will log an error if a given file path doesn't exist ([#1389](https://github.com/neptune-ai/neptune-client/pull/1389))
- Use `importlib` instead of `pip freeze` in dependency tracking ([#1389](https://github.com/neptune-ai/neptune-client/pull/1389))
- Log both uploaded and inferred requirements to the same namespace ([#1389](https://github.com/neptune-ai/neptune-client/pull/1389))

### Fixes
- Fixed operation processor bug if current working directory is different from the script directory ([#1391](https://github.com/neptune-ai/neptune-client/pull/1391))
- Tracking uncommitted changes and dependencies will be skipped in case of any exception, to not disturb the run initialization ([#1395](https://github.com/neptune-ai/neptune-client/pull/1395))

## neptune 1.3.2

### Fixes
- Fixed GitPython `is_dirty` failing on Windows ([#1371](https://github.com/neptune-ai/neptune-client/pull/1371))
- Fix SSL errors after forking process ([#1353](https://github.com/neptune-ai/neptune-client/pull/1353))
- Fixed support of stringify value in series attributes with step ([#1373](https://github.com/neptune-ai/neptune-client/pull/1373))
- `dict`s and `Namespace`s that are written to runs and contain an empty string "" key now produce a warning and drop
  the entry with such a key instead of raising an
  exception ([#1374](https://github.com/neptune-ai/neptune-client/pull/1374))
- Fix dependency tracking by replacing `pipreqs` with `pip freeze` ([#1384](https://github.com/neptune-ai/neptune-client/pull/1384))

### Changes
- Added support of writing to archived project exception ([#1355](https://github.com/neptune-ai/neptune-client/pull/1355))

## neptune 1.3.1

### Fixes
- Fix ImportError when git is missing ([#1359](https://github.com/neptune-ai/neptune-client/pull/1359))

## neptune 1.3.0

### Features
- Added automatic tracking of dependencies ([#1345](https://github.com/neptune-ai/neptune-client/pull/1345))
- Added automatic tracking of uncommitted changes ([#1350]https://github.com/neptune-ai/neptune-client/pull/1350)

### Fixes
- Added support of project visibility exception ([#1343](https://github.com/neptune-ai/neptune-client/pull/1343))

### Changes
- Added support of active projects limit exception ([#1348](https://github.com/neptune-ai/neptune-client/pull/1348))

## neptune 1.2.0

### Changes
- Neptune objects and universal methods covered with docstrings ([#1309](https://github.com/neptune-ai/neptune-client/pull/1309))
- Added docstrings for Neptune packages and modules ([#1332](https://github.com/neptune-ai/neptune-client/pull/1332))

### Features
- Series objects accept `timestamps` and `steps` in their constructors ([#1318](https://github.com/neptune-ai/neptune-client/pull/1318))
- Users can be invited to the workspace with `management` api ([#1333](https://github.com/neptune-ai/neptune-client/pull/1333))
- Added support for `pytorch` integration ([#1337](https://github.com/neptune-ai/neptune-client/pull/1337))

### Fixes
- Print warning instead of crashing syncing thread when logging big integers ([#1336](https://github.com/neptune-ai/neptune-client/pull/1336))

## neptune 1.1.1

### Fixes
- Fixed handling errors in case of too long filenames provided with `sys.argv` ([#1305](https://github.com/neptune-ai/neptune-client/pull/1305))

## neptune 1.1.0

### Features
- Added ability to provide repository path with `GitRef` to `init_run` ([#1292](https://github.com/neptune-ai/neptune-client/pull/1292))
- Added `SupportsNamespaces` interface in `neptune.typing` for proper type annotations of Handler and Neptune objects ([#1280](https://github.com/neptune-ai/neptune-client/pull/1280))
- Added `NEPTUNE_SYNC_AFTER_STOP_TIMEOUT` environment variable ([#1260](https://github.com/neptune-ai/neptune-client/pull/1260))
- `Run`, `Model`, `ModelVersion` and `Project` could be created with constructor in addition to `init_*` functions ([#1246](https://github.com/neptune-ai/neptune-client/pull/1246))

### Fixes
- Setting request timeout to 10 minutes instead of infinite ([#1295](https://github.com/neptune-ai/neptune-client/pull/1295))

## neptune 1.0.2

### Fixes
- Properly handle expired oauth token ([#1271](https://github.com/neptune-ai/neptune-client/pull/1271))

## neptune 1.0.1

### Fixes
- Fixed `neptune-client` package setup ([#1263](https://github.com/neptune-ai/neptune-client/pull/1263))

## neptune 1.0.1rc0

### Fixes
- Fixed `neptune-client` package setup ([#1263](https://github.com/neptune-ai/neptune-client/pull/1263))

## neptune 1.0.0

### Changes
- Disabled automatic casting to strings for unsupported by Neptune types ([#1215](https://github.com/neptune-ai/neptune-client/pull/1215))
- Moved modules from `neptune.new` to `neptune` with compatibility imports and marked `neptune.new` as deprecated ([#1213](https://github.com/neptune-ai/neptune-client/pull/1213))
- Removed `neptune.*` legacy modules ([#1206](https://github.com/neptune-ai/neptune-client/pull/1206))
- Removed `get_project` function ([#1214](https://github.com/neptune-ai/neptune-client/pull/1214))
- Removed `init` function ([#1216](https://github.com/neptune-ai/neptune-client/pull/1216))
- Removed `get_last_run` function ([#1217](https://github.com/neptune-ai/neptune-client/pull/1217))
- Removed `run` parameter from `init_run` function ([#1218](https://github.com/neptune-ai/neptune-client/pull/1218))
- Removed `model` parameter from `init_model` function ([#1223](https://github.com/neptune-ai/neptune-client/pull/1223))
- Removed `version` parameter from `init_model_version` function ([#1223](https://github.com/neptune-ai/neptune-client/pull/1223))
- Monitoring is off by default for interactive Python kernels ([#1219](https://github.com/neptune-ai/neptune-client/pull/1219))
- Removed `name` parameter from `init_project` function and `management` API ([#1227](https://github.com/neptune-ai/neptune-client/pull/1227))
- Monitoring namespace based on hostname, process id and thread id ([#1222](https://github.com/neptune-ai/neptune-client/pull/1222))
- Removed deprecated `--run` option from `neptune sync` command ([#1231](https://github.com/neptune-ai/neptune-client/pull/1231))
- Update methods to have mainly keyword arguments ([#1228](https://github.com/neptune-ai/neptune-client/pull/1228))
- Removed `Run._short_id` property ([#1234](https://github.com/neptune-ai/neptune-client/pull/1234))
- Removed `get_run_url` method ([#1238](https://github.com/neptune-ai/neptune-client/pull/1238))
- Removed `neptune.new.sync` module ([#1240](https://github.com/neptune-ai/neptune-client/pull/1240))
- Change run status in the table returned by `fetch_runs_table` to Active / Inactive ([#1233](https://github.com/neptune-ai/neptune-client/pull/1233))
- Package renamed from `neptune-client` to `neptune` ([#1225](https://github.com/neptune-ai/neptune-client/pull/1225))
- Changed values used to filter runs table by state ([#1253](https://github.com/neptune-ai/neptune-client/pull/1253))
- Added warning for unsupported types ([#1255](https://github.com/neptune-ai/neptune-client/pull/1255))

### Fixes
- Fixed input value type verification for `append()` method ([#1254](https://github.com/neptune-ai/neptune-client/pull/1254))

## neptune-client 0.16.18

### Fixes
- Fix handling connection errors when refreshing oauth token ([#1204](https://github.com/neptune-ai/neptune-client/pull/1204))
- Fix syncing offline runs with file upload ([#1211](https://github.com/neptune-ai/neptune-client/pull/1211))

## neptune-client 0.16.17

### Features
- Added support for `detectron2` integration ([#1190](https://github.com/neptune-ai/neptune-client/pull/1190))
- Make neptune-aws package installable as `pip install neptune[aws]`.  ([#1176](https://github.com/neptune-ai/neptune-client/pull/1176))

### Fixes
- Added support of tuple in stringify_unsupported ([#1196](https://github.com/neptune-ai/neptune-client/pull/1196))
- Fixed lack of `__repr__` for `StringifyValue` ([#1195](https://github.com/neptune-ai/neptune-client/pull/1195))

## neptune-client 0.16.16

### Features
- Added `stringify_unsupported` function for handling backward compatibility of implicit casting ([#1177](https://github.com/neptune-ai/neptune-client/pull/1177))
- Better support for `Handler` level objects ([#1178](https://github.com/neptune-ai/neptune-client/pull/1178))

### Changes
- Docstrings and deprecation messages updated ([#1182](https://github.com/neptune-ai/neptune-client/pull/1182))
- Deprecate name parameter in init_project and management API ([#1175](https://github.com/neptune-ai/neptune-client/pull/1175))

### Fixes
- Fixed deprecation warnings for implicit casting to string ([#1177](https://github.com/neptune-ai/neptune-client/pull/1177))
- Disabled info about stopping when using read-only mode ([#1166](https://github.com/neptune-ai/neptune-client/pull/1166))
- Disabled "Explore the metadata" message when stopping in debug mode ([#1165](https://github.com/neptune-ai/neptune-client/pull/1165))

## neptune-client 0.16.15

### Fixes
- Correct detection of missing attributes ([#1155](https://github.com/neptune-ai/neptune-client/pull/1155))
- Fixed entrypoint upload on Windows when entrypoint and source files doesnt share same drive ([#1161](https://github.com/neptune-ai/neptune-client/pull/1161))

## neptune-client 0.16.14

### Features
- Add append and extend ([#1050](https://github.com/neptune-ai/neptune-client/pull/1050))

## neptune-client 0.16.13

### Changes
- Automatically Clean junk metadata on script runs ([#1083](https://github.com/neptune-ai/neptune-client/pull/1083), [#1093](https://github.com/neptune-ai/neptune-client/pull/1093))
- New `neptune clear` command ([#1091](https://github.com/neptune-ai/neptune-client/pull/1091), [#1094](https://github.com/neptune-ai/neptune-client/pull/1094))
- `neptune sync` removes junk metadata ([#1092](https://github.com/neptune-ai/neptune-client/pull/1092))
- Increase LOGGED_IMAGE_SIZE_LIMIT_MB to 32MB ([#1090](https://github.com/neptune-ai/neptune-client/pull/1090))

### Fixes
- Fix possible deadlock in `stop()` ([#1104](https://github.com/neptune-ai/neptune-client/pull/1104))
- Add request size limit to avoid 403 error ([#1089](https://github.com/neptune-ai/neptune-client/pull/1089))

## neptune-client 0.16.12

### Changes
- Building a package with Poetry ([#1069](https://github.com/neptune-ai/neptune-client/pull/1069))
- Automatically convert image and html like assignments to uploads  ([#1006](https://github.com/neptune-ai/neptune-client/pull/1006))
- File.from_stream does not load content into memory ([#1065](https://github.com/neptune-ai/neptune-client/pull/1065))
- Move sync and status commands to `neptune.new.cli` package [#1078](https://github.com/neptune-ai/neptune-client/pull/1078)
- `neptune status` - shows trashed containers [#1079](https://github.com/neptune-ai/neptune-client/pull/1079)
- Drop limits for in-memory Files ([#1070](https://github.com/neptune-ai/neptune-client/pull/1070))

## neptune-client 0.16.11

### Fixes
- Fixed versioneer configuration and version detection in conda package ([#1061](https://github.com/neptune-ai/neptune-client/pull/1061))

### Changes
- Upload in-memory files using copy stored on disk ([#1052](https://github.com/neptune-ai/neptune-client/pull/1052))

## neptune-client 0.16.10

### Features
- Track artifacts on S3 compatible storage ([#1053](https://github.com/neptune-ai/neptune-client/pull/1053))

### Fixes
- Update jsonschema requirement with explicit `format` specifier ([#1010](https://github.com/neptune-ai/neptune-client/pull/1010))
- Escape inputs to SQL in Artifact LocalFileHashStorage ([#1034](https://github.com/neptune-ai/neptune-client/pull/1034))
- `jsonschema` requirements unpined and patched related Bravado issue ([#1051](https://github.com/neptune-ai/neptune-client/pull/1051))
- Version checking with importlib and versioneer config update ([#1048](https://github.com/neptune-ai/neptune-client/pull/1048))

### Changes
- More consistent and strict way of git repository, source files and entrypoint detection ([#1007](https://github.com/neptune-ai/neptune-client/pull/1007))
- Moved neptune and neptune_cli to src dir ([#1027](https://github.com/neptune-ai/neptune-client/pull/1027))
- `fetch_runs_table(...)`, `fetch_models_table(...)` and `fetch_model_versions_table(...)` now queries only non-trashed ([#1033](https://github.com/neptune-ai/neptune-client/pull/1033))
- `get_last_run`, `get_run_url`, `get_project` and `neptune.init` marked as deprecated ([#1025](https://github.com/neptune-ai/neptune-client/pull/1025))
- Deprecated implicit casting of objects to strings with `log` and `assign` operations ([#1028](https://github.com/neptune-ai/neptune-client/pull/1028))
- Internally extracted legacy client to `legacy` submodule ([#1039](https://github.com/neptune-ai/neptune-client/pull/1039))
- Marked legacy client as deprecated ([#1047](https://github.com/neptune-ai/neptune-client/pull/1047))

## neptune-client 0.16.9

### Fixes

- Management docstring adjustments ([#1016](https://github.com/neptune-ai/neptune-client/pull/1016))
- Few minor fixes

## neptune-client 0.16.8

### Features
- Added support of HuggingFace integration ([#948](https://github.com/neptune-ai/neptune-client/pull/948))
- Implement trash_objects management function([#996](https://github.com/neptune-ai/neptune-client/pull/996))

### Fixes
- Fixed `with_id` deprecation message ([#1002](https://github.com/neptune-ai/neptune-client/pull/1002))
- Fix passing None as deprecated parameter to deprecated_parameter decorator ([#1001](https://github.com/neptune-ai/neptune-client/pull/1001))

## neptune-client 0.16.7

### Features
- Exposed integrations related utils ([#983](https://github.com/neptune-ai/neptune-client/pull/983))
- Add new with_id parameter to init functions ([#985](https://github.com/neptune-ai/neptune-client/pull/985))
- Introduce filtering columns when fetching run, model and model_version tables ([#986](https://github.com/neptune-ai/neptune-client/pull/986))

### Fixes
- Stop hanging indefinitely on wait when async data synchronization process is dead ([#909](https://github.com/neptune-ai/neptune-client/pull/909))
- Finish stop() faster when async data synchronization process dies ([#909](https://github.com/neptune-ai/neptune-client/pull/909))

## neptune-client 0.16.6

### Features
- Added support for Prophet integration ([#978](https://github.com/neptune-ai/neptune-client/pull/978))
- Log argparse.Namespace objects as dicts ([#984](https://github.com/neptune-ai/neptune-client/pull/984))

## neptune-client 0.16.5

### Features
- Added `NEPTUNE_MODE` environment variable ([#928](https://github.com/neptune-ai/neptune-client/pull/928))
- Added support of Service account management ([#927](https://github.com/neptune-ai/neptune-client/pull/927))
- More informational exception due to plotly and matplotlib incompatibility ([#960](https://github.com/neptune-ai/neptune-client/pull/960))
- Dedicated exceptions for collision and validation errors in `create_project()` ([#965](https://github.com/neptune-ai/neptune-client/pull/965))
- Project key is now optional in API. If it is not provided by user it is generated. ([#946](https://github.com/neptune-ai/neptune-client/pull/946))

### Breaking changes
- Former `ProjectNameCollision` exception renamed to AmbiguousProjectName ([#965](https://github.com/neptune-ai/neptune-client/pull/965))

## neptune-client 0.16.4

### Fixes
- Fix uploading in-memory files lager than 5MB ([#924](https://github.com/neptune-ai/neptune-client/pull/924))
- fetch_extension added to Handler ([#923](https://github.com/neptune-ai/neptune-client/pull/923))

### Changes
- Force jsonschema version < 4.0.0 ([#922](https://github.com/neptune-ai/neptune-client/pull/922))

- Rename and copy update for UnsupportedClientVersion and DeprecatedClientLibraryVersion ([#917](https://github.com/neptune-ai/neptune-client/pull/917))

## neptune-client 0.16.3

### Features
- Added fetching Models method to Project ([#916](https://github.com/neptune-ai/neptune-client/pull/916))

### Fixes
- Fix computing of a multipart upload chunk size ([#897](https://github.com/neptune-ai/neptune-client/pull/897))
- Matching all listed tags instead of any when calling `fetch_runs_table` ([#899](https://github.com/neptune-ai/neptune-client/pull/899))
- Fix invalid processing of delete followed by file upload in a single batch ([#880](https://github.com/neptune-ai/neptune-client/pull/880))
### Changes
- `click.echo` replaced with `logging` ([#903](https://github.com/neptune-ai/neptune-client/pull/903))

## neptune-client 0.16.2

### Features
 - Sync only offline runs inside '.neptune' directory CLI flag ([#894](https://github.com/neptune-ai/neptune-client/pull/894))

### Fixes
- Fix handling of server errors ([#896](https://github.com/neptune-ai/neptune-client/pull/896))

## neptune-client 0.16.1

### Features
- Print metadata url on stop ([#883](https://github.com/neptune-ai/neptune-client/pull/883))

### Fixes
- Fix handling Internal Server Error ([#885](https://github.com/neptune-ai/neptune-client/pull/885))

## neptune-client 0.16.0

### Features
- Added python 3.10 support ([#879](https://github.com/neptune-ai/neptune-client/pull/879))
- Dropped official support for python 3.6 ([#879](https://github.com/neptune-ai/neptune-client/pull/879))

### Fixes
- restart upload when file changes during ([#877](https://github.com/neptune-ai/neptune-client/pull/877))

## neptune-client 0.15.2

### Features
- Added support for workspace visibility in Management API ([#843](https://github.com/neptune-ai/neptune-client/pull/843))
- Exposed container with a property of Handler ([#864](https://github.com/neptune-ai/neptune-client/pull/864))

## neptune-client 0.15.1

### Fixes
- Restore __version__ in neptune.new ([#860](https://github.com/neptune-ai/neptune-client/pull/860))

## neptune-client 0.15.0

### Features
- Methods for creating and manipulating Model Registry objects ([#794](https://github.com/neptune-ai/neptune-client/pull/794))

### Changes
- Renamed --run parameter to --object in `neptune sync` (previous kept as deprecated, [#849](https://github.com/neptune-ai/neptune-client/pull/849))
- More helpful error message on SSL validation problem ([#853](https://github.com/neptune-ai/neptune-client/pull/853))
- Added names to daemon worker threads ([#851](https://github.com/neptune-ai/neptune-client/pull/851))
- Stopped forwarding every attribute from Handler to Attribute ([#815](https://github.com/neptune-ai/neptune-client/pull/815))

## neptune-client 0.14.3

### Features
- Stripping whitespaces from Neptune API Token ([#825](https://github.com/neptune-ai/neptune-client/pull/825))

### Fixes
- Raise proper exception when invalid token were provided ([#825](https://github.com/neptune-ai/neptune-client/pull/825))
- Make status error-handling in legacy client consistent with neptune.new ([#829](https://github.com/neptune-ai/neptune-client/pull/829))

## neptune-client 0.14.2

### Features
- Use new file upload API ([#789](https://github.com/neptune-ai/neptune-client/pull/789))

### Fixes
- Fixed listing available workspaces when invalid name was provided ([#818](https://github.com/neptune-ai/neptune-client/pull/818))
- Added proper docstrings for Project-Level Metadata ([#812](https://github.com/neptune-ai/neptune-client/pull/812))
- Fixed backward compatibility when syncing old offline data ([#810](https://github.com/neptune-ai/neptune-client/pull/810))
- Prevent original numpy array from modifying ([#821](https://github.com/neptune-ai/neptune-client/pull/821))
- Unpin `jsonschema<4`, pin `swagger-spec-validator>=2.7.4` until bravado releases new version ([#820](https://github.com/neptune-ai/neptune-client/pull/820))


## neptune-client 0.14.1

### Fixes
- Fixed legacy url in NVML information ([#795](https://github.com/neptune-ai/neptune-client/pull/795))
- Make init_project accepting kwargs only ([#805](https://github.com/neptune-ai/neptune-client/pull/805))

## neptune-client 0.14.0

### Features
- Interacting with project-level metadata ([#758](https://github.com/neptune-ai/neptune-client/pull/758))
- Copy feature for non-file single value attributes ([#768](https://github.com/neptune-ai/neptune-client/pull/768))

### Fixes
- Fix verifying data size limits in String Atoms and File.from_content ([#784](https://github.com/neptune-ai/neptune-client/pull/784))

## neptune-client 0.13.5

### Fixes
- Restore RunMode for backward compatibility ([#775](https://github.com/neptune-ai/neptune-client/pull/775))
- Restore imports for backward compatibility ([#777](https://github.com/neptune-ai/neptune-client/pull/777))
- Limit number of Series elements sent in single request ([#780](https://github.com/neptune-ai/neptune-client/pull/780))

## neptune-client 0.13.4

### Fixes
- Fix issue that prevented waiting for subprocesses to finish after receiving stop signal from backend ([#774](https://github.com/neptune-ai/neptune-client/pull/774))
  Timeout now overridable using environment var `NEPTUNE_SUBPROCESS_KILL_TIMEOUT`

## neptune-client 0.13.3

### Fixes
- Fixed multithreading bug with StdStreamCaptureLogger ([#762](https://github.com/neptune-ai/neptune-client/pull/762))

## neptune-client 0.13.2

### Fixes
- Fixed fetching numeric values in debug mode ([#745](https://github.com/neptune-ai/neptune-client/pull/745))
- Ensure StdStreamCaptureLogger doesn't log after .close() ([#759](https://github.com/neptune-ai/neptune-client/pull/759))

## neptune-client 0.13.1

### Features
- PyTorchLightning integration is imported directly from `pytorch-lightnig` repo ([#673](https://github.com/neptune-ai/neptune-client/pull/673))

### Fixes
- Fix issue with file upload retry buffer causing 400 bad requests ([#743](https://github.com/neptune-ai/neptune-client/pull/743))

## neptune-client 0.13.0

### Features
- Provide names of existing run attributes to IPython's suggestion mechanism ([#740](https://github.com/neptune-ai/neptune-client/pull/740))
- Add docstrings for project management API ([#738](https://github.com/neptune-ai/neptune-client/pull/738))

### Fixes
- Update MemberRoles to match values in the UI ([#738](https://github.com/neptune-ai/neptune-client/pull/738))

## neptune-client 0.12.1

### Fixes
- Support Artifacts in fetch_runs_table() ([#728](https://github.com/neptune-ai/neptune-client/pull/728))

## neptune-client 0.12.0

### Features
- Human-readable objects representation via `__repr__` ([#717](https://github.com/neptune-ai/neptune-client/pull/717))
- Added project management API ([#695](https://github.com/neptune-ai/neptune-client/pull/695),
  [#720](https://github.com/neptune-ai/neptune-client/pull/720))
- Performance improvements when creating several runs ([#695](https://github.com/neptune-ai/neptune-client/pull/695))

### Fixes
- Temporarily pin `jsonschema<4` (4.0.0 is incompatible with `bravado`; [#719](https://github.com/neptune-ai/neptune-client/pull/719))

## neptune-client 0.11.0

### Fixes
- Boto3 non-strict requirement ([#708](https://github.com/neptune-ai/neptune-client/pull/708))
- Gracefully handle backends not supporting Artifacts ([#709](https://github.com/neptune-ai/neptune-client/pull/709))

## neptune-client 0.10.10

### Features
- API for Artifacts ([#703](https://github.com/neptune-ai/neptune-client/pull/703))

## neptune-client 0.10.9

### Features
- Added psutil as a base requirement ([#675](https://github.com/neptune-ai/neptune-client/pull/675))
- Added capture_traceback in neptune.init() ([#676](https://github.com/neptune-ai/neptune-client/pull/676))

### Fixes
- Fix exception type raised on calling missing method on Handler ([#693](https://github.com/neptune-ai/neptune-client/pull/693))

## neptune-client 0.10.8

### Fixes
- Fix leaks of descriptors
- Fix possible deadlock on synchronisation in async mode

## neptune-client 0.10.7

### Fixes
- Fixed url building in Windows ([#672](https://github.com/neptune-ai/neptune-client/pull/672))

## neptune-client 0.10.6

### Fixes
- Fixed slashes in file operations url concatenation ([#666](https://github.com/neptune-ai/neptune-client/pull/666))

## neptune-client 0.10.5

### Fixes
- Only print info if exception actually occurred when using Run as context manager ([#650](https://github.com/neptune-ai/neptune-client/pull/650))

## neptune-client 0.10.4

### Features
- Added long description for PyPI ([#642](https://github.com/neptune-ai/neptune-client/pull/642))

### Fixes
- Fixed GitPython importing during package preparation ([#647](https://github.com/neptune-ai/neptune-client/pull/647))

## neptune-client 0.10.3

### Features
- Checking current working directory in addition to entrypoint when looking for git repository ([#633](https://github.com/neptune-ai/neptune-client/pull/633))
- Added support for Kedro integration ([#641](https://github.com/neptune-ai/neptune-client/pull/641))

## neptune-client 0.10.2

### Features
- Added NEPTUNE_MONITORING_NAMEPSACE environment variable ([#623](https://github.com/neptune-ai/neptune-client/pull/623))

### Fixes
- Use absolute path for operations queue([#624](https://github.com/neptune-ai/neptune-client/pull/624))
- Fix race condition in operations queue([#626](https://github.com/neptune-ai/neptune-client/pull/626))

## neptune-client 0.10.1

### Features
- Delete namespace (and all child fields and namespaces) ([#619](https://github.com/neptune-ai/neptune-client/pull/619))
- .pop() works invoked on a field ([#617](https://github.com/neptune-ai/neptune-client/pull/617))
- Logging version when using python logger integration ([#622](https://github.com/neptune-ai/neptune-client/pull/622))

## neptune-client 0.10.0

### Breaking changes
- Return path from requested prefix instead of root when fetching namespace ([#609](https://github.com/neptune-ai/neptune-client/pull/609))

### Features
- Heuristics to help users find out they're writing legacy code with new client API or vice versa ([#607](https://github.com/neptune-ai/neptune-client/pull/607))
- Lookup for projects without workspace specification and listing user projects and workspaces ([#615](https://github.com/neptune-ai/neptune-client/pull/615))
- Mechanism to prevent using legacy Experiments in new-API integrations ([#611](https://github.com/neptune-ai/neptune-client/pull/611))

## neptune-client 0.9.19

### Breaking changes
- Prevent logging into stopped runs ([#602](https://github.com/neptune-ai/neptune-client/pull/602))

### Features
- Added more informal exception for invalid API token ([#601](https://github.com/neptune-ai/neptune-client/pull/601))

### Fixes
- **Legacy client** Improved stability by adding retry on failure when uploading ([#604](https://github.com/neptune-ai/neptune-client/pull/604))

## neptune-client 0.9.18

### Fixes
- Check get_ipython() for None ([#598](https://github.com/neptune-ai/neptune-client/pull/598))

## neptune-client 0.9.17

### Features
- Remind user about stopping runs in interactive console and notebooksz ([#595](https://github.com/neptune-ai/neptune-client/pull/595))
- Updating error messages and links to docs ([#593](https://github.com/neptune-ai/neptune-client/pull/593))
- Added support for fast.ai integration ([#590](https://github.com/neptune-ai/neptune-client/pull/590))

## neptune-client 0.9.16

### Fixes
- Allow for updating an already assigned Namespace instead of failing with errors (mostly affects Optuna integration) ([#585](https://github.com/neptune-ai/neptune-client/pull/585))<|MERGE_RESOLUTION|>--- conflicted
+++ resolved
@@ -1,13 +1,10 @@
-<<<<<<< HEAD
-## [UNRELEASED] neptune 1.4.1
-
-### Fixes
-- Fixed bug with .neptune folder creation on AWS lambda ([#1409](https://github.com/neptune-ai/neptune-client/pull/1409))
-
-##  neptune 1.4.0
-=======
+## [UNRELEASED] neptune 1.5.0
+
+### Features
+- Users can pass neptune data directory path by env variable ([#1409](https://github.com/neptune-ai/neptune-client/pull/1409))
+
+
 ##  neptune 1.4.1
->>>>>>> d1f0c0e4
 
 ### Fixes
 - Retry request when ChunkedEncodingError occurred. ([#1402](https://github.com/neptune-ai/neptune-client/pull/1402))
