<<<<<<< HEAD
## [UNRELEASED] neptune-client 0.16.17

### Features
- Added support for `detectron2` integration ([#1190](https://github.com/neptune-ai/neptune-client/pull/1190))
=======
## neptune-client 0.17.0 [UNRELEASED]

### Features

- Make neptune-aws package installable as `pip install neptune[aws]`.
>>>>>>> 60f77436

## neptune-client 0.16.16

### Features
- Added `stringify_unsupported` function for handling backward compatibility of implicit casting ([#1177](https://github.com/neptune-ai/neptune-client/pull/1177))
- Better support for `Handler` level objects ([#1178](https://github.com/neptune-ai/neptune-client/pull/1178))

### Changes
- Docstrings and deprecation messages updated ([#1182](https://github.com/neptune-ai/neptune-client/pull/1182))
- Deprecate name parameter in init_project and management API ([#1175](https://github.com/neptune-ai/neptune-client/pull/1175))

### Fixes
- Fixed deprecation warnings for implicit casting to string ([#1177](https://github.com/neptune-ai/neptune-client/pull/1177))
- Disabled info about stopping when using read-only mode ([#1166](https://github.com/neptune-ai/neptune-client/pull/1166))
- Disabled "Explore the metadata" message when stopping in debug mode ([#1165](https://github.com/neptune-ai/neptune-client/pull/1165))

## neptune-client 0.16.15

### Fixes
- Correct detection of missing attributes ([#1155](https://github.com/neptune-ai/neptune-client/pull/1155))
- Fixed entrypoint upload on Windows when entrypoint and source files doesnt share same drive ([#1161](https://github.com/neptune-ai/neptune-client/pull/1161))

## neptune-client 0.16.14

### Features
- Add append and extend ([#1050](https://github.com/neptune-ai/neptune-client/pull/1050))

## neptune-client 0.16.13

### Changes
- Automatically Clean junk metadata on script runs ([#1083](https://github.com/neptune-ai/neptune-client/pull/1083), [#1093](https://github.com/neptune-ai/neptune-client/pull/1093))
- New `neptune clear` command ([#1091](https://github.com/neptune-ai/neptune-client/pull/1091), [#1094](https://github.com/neptune-ai/neptune-client/pull/1094))
- `neptune sync` removes junk metadata ([#1092](https://github.com/neptune-ai/neptune-client/pull/1092))
- Increase LOGGED_IMAGE_SIZE_LIMIT_MB to 32MB ([#1090](https://github.com/neptune-ai/neptune-client/pull/1090))

### Fixes
- Fix possible deadlock in `stop()` ([#1104](https://github.com/neptune-ai/neptune-client/pull/1104))
- Add request size limit to avoid 403 error ([#1089](https://github.com/neptune-ai/neptune-client/pull/1089))

## neptune-client 0.16.12

### Changes
- Building a package with Poetry ([#1069](https://github.com/neptune-ai/neptune-client/pull/1069))
- Automatically convert image and html like assignments to uploads  ([#1006](https://github.com/neptune-ai/neptune-client/pull/1006))
- File.from_stream does not load content into memory ([#1065](https://github.com/neptune-ai/neptune-client/pull/1065))
- Move sync and status commands to `neptune.new.cli` package [#1078](https://github.com/neptune-ai/neptune-client/pull/1078)
- `neptune status` - shows trashed containers [#1079](https://github.com/neptune-ai/neptune-client/pull/1079)
- Drop limits for in-memory Files ([#1070](https://github.com/neptune-ai/neptune-client/pull/1070))

## neptune-client 0.16.11

### Fixes
- Fixed versioneer configuration and version detection in conda package ([#1061](https://github.com/neptune-ai/neptune-client/pull/1061))

### Changes
- Upload in-memory files using copy stored on disk ([#1052](https://github.com/neptune-ai/neptune-client/pull/1052))

## neptune-client 0.16.10

### Features
- Track artifacts on S3 compatible storage ([#1053](https://github.com/neptune-ai/neptune-client/pull/1053))

### Fixes
- Update jsonschema requirement with explicit `format` specifier ([#1010](https://github.com/neptune-ai/neptune-client/pull/1010))
- Escape inputs to SQL in Artifact LocalFileHashStorage ([#1034](https://github.com/neptune-ai/neptune-client/pull/1034))
- `jsonschema` requirements unpined and patched related Bravado issue ([#1051](https://github.com/neptune-ai/neptune-client/pull/1051))
- Version checking with importlib and versioneer config update ([#1048](https://github.com/neptune-ai/neptune-client/pull/1048))

### Changes
- More consistent and strict way of git repository, source files and entrypoint detection ([#1007](https://github.com/neptune-ai/neptune-client/pull/1007))
- Moved neptune and neptune_cli to src dir ([#1027](https://github.com/neptune-ai/neptune-client/pull/1027))
- `fetch_runs_table(...)`, `fetch_models_table(...)` and `fetch_model_versions_table(...)` now queries only non-trashed ([#1033](https://github.com/neptune-ai/neptune-client/pull/1033))
- `get_last_run`, `get_run_url`, `get_project` and `neptune.init` marked as deprecated ([#1025](https://github.com/neptune-ai/neptune-client/pull/1025))
- Deprecated implicit casting of objects to strings with `log` and `assign` operations ([#1028](https://github.com/neptune-ai/neptune-client/pull/1028))
- Internally extracted legacy client to `legacy` submodule ([#1039](https://github.com/neptune-ai/neptune-client/pull/1039))
- Marked legacy client as deprecated ([#1047](https://github.com/neptune-ai/neptune-client/pull/1047))

## neptune-client 0.16.9

### Fixes

- Management docstring adjustments ([#1016](https://github.com/neptune-ai/neptune-client/pull/1016))
- Few minor fixes

## neptune-client 0.16.8

### Features
- Added support of HuggingFace integration ([#948](https://github.com/neptune-ai/neptune-client/pull/948))
- Implement trash_objects management function([#996](https://github.com/neptune-ai/neptune-client/pull/996))

### Fixes
- Fixed `with_id` deprecation message ([#1002](https://github.com/neptune-ai/neptune-client/pull/1002))
- Fix passing None as deprecated parameter to deprecated_parameter decorator ([#1001](https://github.com/neptune-ai/neptune-client/pull/1001))

## neptune-client 0.16.7

### Features
- Exposed integrations related utils ([#983](https://github.com/neptune-ai/neptune-client/pull/983))
- Add new with_id parameter to init functions ([#985](https://github.com/neptune-ai/neptune-client/pull/985))
- Introduce filtering columns when fetching run, model and model_version tables ([#986](https://github.com/neptune-ai/neptune-client/pull/986))

### Fixes
- Stop hanging indefinitely on wait when async data synchronization process is dead ([#909](https://github.com/neptune-ai/neptune-client/pull/909))
- Finish stop() faster when async data synchronization process dies ([#909](https://github.com/neptune-ai/neptune-client/pull/909))

## neptune-client 0.16.6

### Features
- Added support for Prophet integration ([#978](https://github.com/neptune-ai/neptune-client/pull/978))
- Log argparse.Namespace objects as dicts ([#984](https://github.com/neptune-ai/neptune-client/pull/984))

## neptune-client 0.16.5

### Features
- Added `NEPTUNE_MODE` environment variable ([#928](https://github.com/neptune-ai/neptune-client/pull/928))
- Added support of Service account management ([#927](https://github.com/neptune-ai/neptune-client/pull/927))
- More informational exception due to plotly and matplotlib incompatibility ([#960](https://github.com/neptune-ai/neptune-client/pull/960))
- Dedicated exceptions for collision and validation errors in `create_project()` ([#965](https://github.com/neptune-ai/neptune-client/pull/965))
- Project key is now optional in API. If it is not provided by user it is generated. ([#946](https://github.com/neptune-ai/neptune-client/pull/946))

### Breaking changes
- Former `ProjectNameCollision` exception renamed to AmbiguousProjectName ([#965](https://github.com/neptune-ai/neptune-client/pull/965))

## neptune-client 0.16.4

### Fixes
- Fix uploading in-memory files lager than 5MB ([#924](https://github.com/neptune-ai/neptune-client/pull/924))
- fetch_extension added to Handler ([#923](https://github.com/neptune-ai/neptune-client/pull/923))

### Changes
- Force jsonschema version < 4.0.0 ([#922](https://github.com/neptune-ai/neptune-client/pull/922))

- Rename and copy update for UnsupportedClientVersion and DeprecatedClientLibraryVersion ([#917](https://github.com/neptune-ai/neptune-client/pull/917))

## neptune-client 0.16.3

### Features
- Added fetching Models method to Project ([#916](https://github.com/neptune-ai/neptune-client/pull/916))

### Fixes
- Fix computing of a multipart upload chunk size ([#897](https://github.com/neptune-ai/neptune-client/pull/897))
- Matching all listed tags instead of any when calling `fetch_runs_table` ([#899](https://github.com/neptune-ai/neptune-client/pull/899))
- Fix invalid processing of delete followed by file upload in a single batch ([#880](https://github.com/neptune-ai/neptune-client/pull/880))
### Changes
- `click.echo` replaced with `logging` ([#903](https://github.com/neptune-ai/neptune-client/pull/903))

## neptune-client 0.16.2

### Features
 - Sync only offline runs inside '.neptune' directory CLI flag ([#894](https://github.com/neptune-ai/neptune-client/pull/894))

### Fixes
- Fix handling of server errors ([#896](https://github.com/neptune-ai/neptune-client/pull/896))

## neptune-client 0.16.1

### Features
- Print metadata url on stop ([#883](https://github.com/neptune-ai/neptune-client/pull/883))

### Fixes
- Fix handling Internal Server Error ([#885](https://github.com/neptune-ai/neptune-client/pull/885))

## neptune-client 0.16.0

### Features
- Added python 3.10 support ([#879](https://github.com/neptune-ai/neptune-client/pull/879))
- Dropped official support for python 3.6 ([#879](https://github.com/neptune-ai/neptune-client/pull/879))

### Fixes
- restart upload when file changes during ([#877](https://github.com/neptune-ai/neptune-client/pull/877))

## neptune-client 0.15.2

### Features
- Added support for workspace visibility in Management API ([#843](https://github.com/neptune-ai/neptune-client/pull/843))
- Exposed container with a property of Handler ([#864](https://github.com/neptune-ai/neptune-client/pull/864))

## neptune-client 0.15.1

### Fixes
- Restore __version__ in neptune.new ([#860](https://github.com/neptune-ai/neptune-client/pull/860))

## neptune-client 0.15.0

### Features
- Methods for creating and manipulating Model Registry objects ([#794](https://github.com/neptune-ai/neptune-client/pull/794))

### Changes
- Renamed --run parameter to --object in `neptune sync` (previous kept as deprecated, [#849](https://github.com/neptune-ai/neptune-client/pull/849))
- More helpful error message on SSL validation problem ([#853](https://github.com/neptune-ai/neptune-client/pull/853))
- Added names to daemon worker threads ([#851](https://github.com/neptune-ai/neptune-client/pull/851))
- Stopped forwarding every attribute from Handler to Attribute ([#815](https://github.com/neptune-ai/neptune-client/pull/815))

## neptune-client 0.14.3

### Features
- Stripping whitespaces from Neptune API Token ([#825](https://github.com/neptune-ai/neptune-client/pull/825))

### Fixes
- Raise proper exception when invalid token were provided ([#825](https://github.com/neptune-ai/neptune-client/pull/825))
- Make status error-handling in legacy client consistent with neptune.new ([#829](https://github.com/neptune-ai/neptune-client/pull/829))

## neptune-client 0.14.2

### Features
- Use new file upload API ([#789](https://github.com/neptune-ai/neptune-client/pull/789))

### Fixes
- Fixed listing available workspaces when invalid name was provided ([#818](https://github.com/neptune-ai/neptune-client/pull/818))
- Added proper docstrings for Project-Level Metadata ([#812](https://github.com/neptune-ai/neptune-client/pull/812))
- Fixed backward compatibility when syncing old offline data ([#810](https://github.com/neptune-ai/neptune-client/pull/810))
- Prevent original numpy array from modifying ([#821](https://github.com/neptune-ai/neptune-client/pull/821))
- Unpin `jsonschema<4`, pin `swagger-spec-validator>=2.7.4` until bravado releases new version ([#820](https://github.com/neptune-ai/neptune-client/pull/820))


## neptune-client 0.14.1

### Fixes
- Fixed legacy url in NVML information ([#795](https://github.com/neptune-ai/neptune-client/pull/795))
- Make init_project accepting kwargs only ([#805](https://github.com/neptune-ai/neptune-client/pull/805))

## neptune-client 0.14.0

### Features
- Interacting with project-level metadata ([#758](https://github.com/neptune-ai/neptune-client/pull/758))
- Copy feature for non-file single value attributes ([#768](https://github.com/neptune-ai/neptune-client/pull/768))

### Fixes
- Fix verifying data size limits in String Atoms and File.from_content ([#784](https://github.com/neptune-ai/neptune-client/pull/784))

## neptune-client 0.13.5

### Fixes
- Restore RunMode for backward compatibility ([#775](https://github.com/neptune-ai/neptune-client/pull/775))
- Restore imports for backward compatibility ([#777](https://github.com/neptune-ai/neptune-client/pull/777))
- Limit number of Series elements sent in single request ([#780](https://github.com/neptune-ai/neptune-client/pull/780))

## neptune-client 0.13.4

### Fixes
- Fix issue that prevented waiting for subprocesses to finish after receiving stop signal from backend ([#774](https://github.com/neptune-ai/neptune-client/pull/774))
  Timeout now overridable using environment var `NEPTUNE_SUBPROCESS_KILL_TIMEOUT`

## neptune-client 0.13.3

### Fixes
- Fixed multithreading bug with StdStreamCaptureLogger ([#762](https://github.com/neptune-ai/neptune-client/pull/762))

## neptune-client 0.13.2

### Fixes
- Fixed fetching numeric values in debug mode ([#745](https://github.com/neptune-ai/neptune-client/pull/745))
- Ensure StdStreamCaptureLogger doesn't log after .close() ([#759](https://github.com/neptune-ai/neptune-client/pull/759))

## neptune-client 0.13.1

### Features
- PyTorchLightning integration is imported directly from `pytorch-lightnig` repo ([#673](https://github.com/neptune-ai/neptune-client/pull/673))

### Fixes
- Fix issue with file upload retry buffer causing 400 bad requests ([#743](https://github.com/neptune-ai/neptune-client/pull/743))

## neptune-client 0.13.0

### Features
- Provide names of existing run attributes to IPython's suggestion mechanism ([#740](https://github.com/neptune-ai/neptune-client/pull/740))
- Add docstrings for project management API ([#738](https://github.com/neptune-ai/neptune-client/pull/738))

### Fixes
- Update MemberRoles to match values in the UI ([#738](https://github.com/neptune-ai/neptune-client/pull/738))

## neptune-client 0.12.1

### Fixes
- Support Artifacts in fetch_runs_table() ([#728](https://github.com/neptune-ai/neptune-client/pull/728))

## neptune-client 0.12.0

### Features
- Human-readable objects representation via `__repr__` ([#717](https://github.com/neptune-ai/neptune-client/pull/717))
- Added project management API ([#695](https://github.com/neptune-ai/neptune-client/pull/695),
  [#720](https://github.com/neptune-ai/neptune-client/pull/720))
- Performance improvements when creating several runs ([#695](https://github.com/neptune-ai/neptune-client/pull/695))

### Fixes
- Temporarily pin `jsonschema<4` (4.0.0 is incompatible with `bravado`; [#719](https://github.com/neptune-ai/neptune-client/pull/719))

## neptune-client 0.11.0

### Fixes
- Boto3 non-strict requirement ([#708](https://github.com/neptune-ai/neptune-client/pull/708))
- Gracefully handle backends not supporting Artifacts ([#709](https://github.com/neptune-ai/neptune-client/pull/709))

## neptune-client 0.10.10

### Features
- API for Artifacts ([#703](https://github.com/neptune-ai/neptune-client/pull/703))

## neptune-client 0.10.9

### Features
- Added psutil as a base requirement ([#675](https://github.com/neptune-ai/neptune-client/pull/675))
- Added capture_traceback in neptune.init() ([#676](https://github.com/neptune-ai/neptune-client/pull/676))

### Fixes
- Fix exception type raised on calling missing method on Handler ([#693](https://github.com/neptune-ai/neptune-client/pull/693))

## neptune-client 0.10.8

### Fixes
- Fix leaks of descriptors
- Fix possible deadlock on synchronisation in async mode

## neptune-client 0.10.7

### Fixes
- Fixed url building in Windows ([#672](https://github.com/neptune-ai/neptune-client/pull/672))

## neptune-client 0.10.6

### Fixes
- Fixed slashes in file operations url concatenation ([#666](https://github.com/neptune-ai/neptune-client/pull/666))

## neptune-client 0.10.5

### Fixes
- Only print info if exception actually occurred when using Run as context manager ([#650](https://github.com/neptune-ai/neptune-client/pull/650))

## neptune-client 0.10.4

### Features
- Added long description for PyPI ([#642](https://github.com/neptune-ai/neptune-client/pull/642))

### Fixes
- Fixed GitPython importing during package preparation ([#647](https://github.com/neptune-ai/neptune-client/pull/647))

## neptune-client 0.10.3

### Features
- Checking current working directory in addition to entrypoint when looking for git repository ([#633](https://github.com/neptune-ai/neptune-client/pull/633))
- Added support for Kedro integration ([#641](https://github.com/neptune-ai/neptune-client/pull/641))

## neptune-client 0.10.2

### Features
- Added NEPTUNE_MONITORING_NAMEPSACE environment variable ([#623](https://github.com/neptune-ai/neptune-client/pull/623))

### Fixes
- Use absolute path for operations queue([#624](https://github.com/neptune-ai/neptune-client/pull/624))
- Fix race condition in operations queue([#626](https://github.com/neptune-ai/neptune-client/pull/626))

## neptune-client 0.10.1

### Features
- Delete namespace (and all child fields and namespaces) ([#619](https://github.com/neptune-ai/neptune-client/pull/619))
- .pop() works invoked on a field ([#617](https://github.com/neptune-ai/neptune-client/pull/617))
- Logging version when using python logger integration ([#622](https://github.com/neptune-ai/neptune-client/pull/622))

## neptune-client 0.10.0

### Breaking changes
- Return path from requested prefix instead of root when fetching namespace ([#609](https://github.com/neptune-ai/neptune-client/pull/609))

### Features
- Heuristics to help users find out they're writing legacy code with new client API or vice versa ([#607](https://github.com/neptune-ai/neptune-client/pull/607))
- Lookup for projects without workspace specification and listing user projects and workspaces ([#615](https://github.com/neptune-ai/neptune-client/pull/615))
- Mechanism to prevent using legacy Experiments in new-API integrations ([#611](https://github.com/neptune-ai/neptune-client/pull/611))

## neptune-client 0.9.19

### Breaking changes
- Prevent logging into stopped runs ([#602](https://github.com/neptune-ai/neptune-client/pull/602))

### Features
- Added more informal exception for invalid API token ([#601](https://github.com/neptune-ai/neptune-client/pull/601))

### Fixes
- **Legacy client** Improved stability by adding retry on failure when uploading ([#604](https://github.com/neptune-ai/neptune-client/pull/604))

## neptune-client 0.9.18

### Fixes
- Check get_ipython() for None ([#598](https://github.com/neptune-ai/neptune-client/pull/598))

## neptune-client 0.9.17

### Features
- Remind user about stopping runs in interactive console and notebooksz ([#595](https://github.com/neptune-ai/neptune-client/pull/595))
- Updating error messages and links to docs ([#593](https://github.com/neptune-ai/neptune-client/pull/593))
- Added support for fast.ai integration ([#590](https://github.com/neptune-ai/neptune-client/pull/590))

## neptune-client 0.9.16

### Fixes
- Allow for updating an already assigned Namespace instead of failing with errors (mostly affects Optuna integration) ([#585](https://github.com/neptune-ai/neptune-client/pull/585))<|MERGE_RESOLUTION|>--- conflicted
+++ resolved
@@ -1,15 +1,8 @@
-<<<<<<< HEAD
 ## [UNRELEASED] neptune-client 0.16.17
 
 ### Features
 - Added support for `detectron2` integration ([#1190](https://github.com/neptune-ai/neptune-client/pull/1190))
-=======
-## neptune-client 0.17.0 [UNRELEASED]
-
-### Features
-
 - Make neptune-aws package installable as `pip install neptune[aws]`.
->>>>>>> 60f77436
 
 ## neptune-client 0.16.16
 
