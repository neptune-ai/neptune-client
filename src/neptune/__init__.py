--- conflicted
+++ resolved
@@ -13,12 +13,8 @@
 # See the License for the specific language governing permissions and
 # limitations under the License.
 #
-<<<<<<< HEAD
 # flake8: noqa
-from neptune._version import get_versions
-=======
 from neptune.common.patches import apply_patches
->>>>>>> 9bac2905
 from neptune.legacy import (
     ANONYMOUS,
     ANONYMOUS_API_TOKEN,
