#
# Copyright (c) 2019, Neptune Labs Sp. z o.o.
#
# Licensed under the Apache License, Version 2.0 (the "License");
# you may not use this file except in compliance with the License.
# You may obtain a copy of the License at
#
#     http://www.apache.org/licenses/LICENSE-2.0
#
# Unless required by applicable law or agreed to in writing, software
# distributed under the License is distributed on an "AS IS" BASIS,
# WITHOUT WARRANTIES OR CONDITIONS OF ANY KIND, either express or implied.
# See the License for the specific language governing permissions and
# limitations under the License.
#
import io
import os

import numpy
import six
from PIL import Image

from neptune.exceptions import FileNotFound, InvalidChannelValue


def get_image_content(image):
    if isinstance(image, six.string_types):
        if not os.path.exists(image):
            raise FileNotFound(image)
        with open(image, 'rb') as image_file:
            return image_file.read()

    elif isinstance(image, numpy.ndarray):
        return _get_numpy_as_image(image)

    elif isinstance(image, Image.Image):
        return _get_pil_image_data(image)

    else:
        try:
            from matplotlib import figure
            if isinstance(image, figure.Figure):
                return _get_figure_as_image(image)
        except ImportError:
            pass

<<<<<<< HEAD
        try:
            import torch # pylint: disable=C0415
            if isinstance(image, torch.Tensor):
                return _get_numpy_as_image(image.detach().numpy())
        except ImportError:
            pass

        try:
            import tensorflow # pylint: disable=C0415
            if isinstance(image, tensorflow.Tensor):
                return _get_numpy_as_image(image.numpy())
        except ImportError:
            pass
=======
        if sys.version_info[0] >= 3:

            try:
                from torch import Tensor as TorchTensor
                if isinstance(image, TorchTensor):
                    return _get_numpy_as_image(image.detach().numpy())
            except ImportError:
                pass

            try:
                from tensorflow import Tensor as TensorflowTensor
                if isinstance(image, TensorflowTensor):
                    return _get_numpy_as_image(image.numpy())
            except ImportError:
                pass
>>>>>>> ca269477

    raise InvalidChannelValue(expected_type='image', actual_type=type(image).__name__)


def _get_figure_as_image(figure):
    with io.BytesIO() as image_buffer:
        figure.savefig(image_buffer, format='png', bbox_inches="tight")
        return image_buffer.getvalue()


def _get_pil_image_data(image):
    with io.BytesIO() as image_buffer:
        image.save(image_buffer, format='PNG')
        return image_buffer.getvalue()


def _get_numpy_as_image(array):
    array *= 255
    shape = array.shape
    if len(shape) == 2:
        return _get_pil_image_data(Image.fromarray(array.astype(numpy.uint8)))
    if len(shape) == 3:
        if shape[2] == 1:
            array2d = numpy.array([[col[0] for col in row] for row in array])
            return _get_pil_image_data(Image.fromarray(array2d.astype(numpy.uint8)))
        if shape[2] in (3, 4):
            return _get_pil_image_data(Image.fromarray(array.astype(numpy.uint8)))
    raise ValueError("Incorrect size of numpy.ndarray. Should be 2-dimensional or"
                     "3-dimensional with 3rd dimension of size 1, 3 or 4.")<|MERGE_RESOLUTION|>--- conflicted
+++ resolved
@@ -44,37 +44,19 @@
         except ImportError:
             pass
 
-<<<<<<< HEAD
         try:
-            import torch # pylint: disable=C0415
-            if isinstance(image, torch.Tensor):
+            from torch import Tensor as TorchTensor
+            if isinstance(image, TorchTensor):
                 return _get_numpy_as_image(image.detach().numpy())
         except ImportError:
             pass
 
         try:
-            import tensorflow # pylint: disable=C0415
-            if isinstance(image, tensorflow.Tensor):
+            from tensorflow import Tensor as TensorflowTensor
+            if isinstance(image, TensorflowTensor):
                 return _get_numpy_as_image(image.numpy())
         except ImportError:
             pass
-=======
-        if sys.version_info[0] >= 3:
-
-            try:
-                from torch import Tensor as TorchTensor
-                if isinstance(image, TorchTensor):
-                    return _get_numpy_as_image(image.detach().numpy())
-            except ImportError:
-                pass
-
-            try:
-                from tensorflow import Tensor as TensorflowTensor
-                if isinstance(image, TensorflowTensor):
-                    return _get_numpy_as_image(image.numpy())
-            except ImportError:
-                pass
->>>>>>> ca269477
 
     raise InvalidChannelValue(expected_type='image', actual_type=type(image).__name__)
 
