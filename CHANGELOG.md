## neptune 1.8.1

<<<<<<< HEAD
### Changes
- Support for disabling operation saving based on disk utilization ([#1496](https://github.com/neptune-ai/neptune-client/pull/1496))
=======
### Fixes
- Fixed SSL-related error handling ([#1490](https://github.com/neptune-ai/neptune-client/pull/1490))
>>>>>>> 1ef5bf55


## neptune 1.8.0

### Features
- Programmatically delete trashed neptune objects ([#1475](https://github.com/neptune-ai/neptune-client/pull/1475))
- Added support for callbacks that stop the synchronization if the lag or lack of progress exceeds a certain threshold ([#1478](https://github.com/neptune-ai/neptune-client/pull/1478))

### Changes
- Add support for `retry-after` header in HTTPTooManyRequests ([#1477](https://github.com/neptune-ai/neptune-client/pull/1477))
- Bump boto3 required version to speed up installation via poetry ([#1481](https://github.com/neptune-ai/neptune-client/pull/1481))

### Fixes
- Add newline at the end of generated `.patch` while tracking uncommitted changes ([#1473](https://github.com/neptune-ai/neptune-client/pull/1473))
- Clarify `NeptuneLimitExceedException` error message ([#1480](https://github.com/neptune-ai/neptune-client/pull/1480))


## neptune 1.7.0

### Features
- Added support for `airflow` integration ([#1466](https://github.com/neptune-ai/neptune-client/pull/1466))

### Changes
- Add handling of project limits ([#1456](https://github.com/neptune-ai/neptune-client/pull/1456))
- Language and style improvements ([#1465](https://github.com/neptune-ai/neptune-client/pull/1465))

### Fixes
- Fix exception handling in `ApiMethodWrapper.handle_neptune_http_errors` ([#1469](https://github.com/neptune-ai/neptune-client/pull/1469))
- Fix race condition between close and flush in disk queue ([#1470](https://github.com/neptune-ai/neptune-client/pull/1470))


## neptune 1.6.3

### Changes
- Expose metadata container state via a getter method ([#1463](https://github.com/neptune-ai/neptune-client/pull/1463))


## neptune 1.6.2

### Changes
- Identify client's artifact supported version by adding `X-Neptune-Artifact-Api-Version` header to get artifact attribute request ([#1436](https://github.com/neptune-ai/neptune-client/pull/1436))
- Import `JSONDecodeError` from `simplejson` instead of `requests` [#1451](https://github.com/neptune-ai/neptune-client/pull/1451)

### Fixes
- Cast integers outside 32 bits to float in `stringify_unsupported()` ([#1443](https://github.com/neptune-ai/neptune-client/pull/1443))


## neptune 1.6.1

### Fixes
- Fixed conda package due to improper non-required backoff requirement ([#1435](https://github.com/neptune-ai/neptune-client/pull/1435))

## neptune 1.6.0

### Features
- Added `list_fileset_files()` method to list files and directories contained in `FileSet` field ([#1412](https://github.com/neptune-ai/neptune-client/pull/1412))

### Fixes
- Fixed `stringify_unsupported` not catching a broader `MutableMapping` class ([#1427](https://github.com/neptune-ai/neptune-client/pull/1427))
- Cast keys in the resulting dictionary to string in `stringify_unsupported` ([#1427](https://github.com/neptune-ai/neptune-client/pull/1427))
- Fixed an issue where data was sometimes not uploaded in case the initial request to the Neptune servers failed ([#1429](https://github.com/neptune-ai/neptune-client/pull/1429))

## neptune 1.5.0

### Features
- Users can pass neptune data directory path by env variable ([#1409](https://github.com/neptune-ai/neptune-client/pull/1409))
- Filter S3 empty files and exclude metadata from computing of file's hash for new version of artifacts ([#1421](https://github.com/neptune-ai/neptune-client/pull/1421))

### Fixes
- Load CLI plug-ins in try..except block to avoid a failure in loading a plug-in to crash entire CLI ([#1392](https://github.com/neptune-ai/neptune-client/pull/1392))
- Fixed cleaning operation storage when using `sync` mode and forking ([#1413](https://github.com/neptune-ai/neptune-client/pull/1413))
- Fix FileDependenciesStrategy when the dependency file is in a folder ([#1411](https://github.com/neptune-ai/neptune-client/pull/1411))
- Fixed cleaning operation storage when using `async` mode and forking ([#1418](https://github.com/neptune-ai/neptune-client/pull/1418))

### Changes
- Allow disabling Git tracking by passing `git_ref=False` ([#1423](https://github.com/neptune-ai/neptune-client/pull/1423))


##  neptune 1.4.1

### Fixes
- Retry request when ChunkedEncodingError occurred. ([#1402](https://github.com/neptune-ai/neptune-client/pull/1402))
- Fixed performance issues on forking process  ([#1407](https://github.com/neptune-ai/neptune-client/pull/1407))


##  neptune 1.4.0

### Fixes
- Fixed operation processor bug if current working directory is different from the script directory ([#1391](https://github.com/neptune-ai/neptune-client/pull/1391))

### Features
- Added support for `tensorboard` integration ([#1368](https://github.com/neptune-ai/neptune-client/pull/1368))
- Added support for `mlflow` integration ([#1381](https://github.com/neptune-ai/neptune-client/pull/1381))


##  neptune 1.3.3rc0

### Changes
- Dependency tracking feature will log an error if a given file path doesn't exist ([#1389](https://github.com/neptune-ai/neptune-client/pull/1389))
- Use `importlib` instead of `pip freeze` in dependency tracking ([#1389](https://github.com/neptune-ai/neptune-client/pull/1389))
- Log both uploaded and inferred requirements to the same namespace ([#1389](https://github.com/neptune-ai/neptune-client/pull/1389))

### Fixes
- Fixed operation processor bug if current working directory is different from the script directory ([#1391](https://github.com/neptune-ai/neptune-client/pull/1391))
- Tracking uncommitted changes and dependencies will be skipped in case of any exception, to not disturb the run initialization ([#1395](https://github.com/neptune-ai/neptune-client/pull/1395))

## neptune 1.3.2

### Fixes
- Fixed GitPython `is_dirty` failing on Windows ([#1371](https://github.com/neptune-ai/neptune-client/pull/1371))
- Fix SSL errors after forking process ([#1353](https://github.com/neptune-ai/neptune-client/pull/1353))
- Fixed support of stringify value in series attributes with step ([#1373](https://github.com/neptune-ai/neptune-client/pull/1373))
- `dict`s and `Namespace`s that are written to runs and contain an empty string "" key now produce a warning and drop
  the entry with such a key instead of raising an
  exception ([#1374](https://github.com/neptune-ai/neptune-client/pull/1374))
- Fix dependency tracking by replacing `pipreqs` with `pip freeze` ([#1384](https://github.com/neptune-ai/neptune-client/pull/1384))

### Changes
- Added support of writing to archived project exception ([#1355](https://github.com/neptune-ai/neptune-client/pull/1355))

## neptune 1.3.1

### Fixes
- Fix ImportError when git is missing ([#1359](https://github.com/neptune-ai/neptune-client/pull/1359))

## neptune 1.3.0

### Features
- Added automatic tracking of dependencies ([#1345](https://github.com/neptune-ai/neptune-client/pull/1345))
- Added automatic tracking of uncommitted changes ([#1350]https://github.com/neptune-ai/neptune-client/pull/1350)

### Fixes
- Added support of project visibility exception ([#1343](https://github.com/neptune-ai/neptune-client/pull/1343))

### Changes
- Added support of active projects limit exception ([#1348](https://github.com/neptune-ai/neptune-client/pull/1348))

## neptune 1.2.0

### Changes
- Neptune objects and universal methods covered with docstrings ([#1309](https://github.com/neptune-ai/neptune-client/pull/1309))
- Added docstrings for Neptune packages and modules ([#1332](https://github.com/neptune-ai/neptune-client/pull/1332))

### Features
- Series objects accept `timestamps` and `steps` in their constructors ([#1318](https://github.com/neptune-ai/neptune-client/pull/1318))
- Users can be invited to the workspace with `management` api ([#1333](https://github.com/neptune-ai/neptune-client/pull/1333))
- Added support for `pytorch` integration ([#1337](https://github.com/neptune-ai/neptune-client/pull/1337))

### Fixes
- Print warning instead of crashing syncing thread when logging big integers ([#1336](https://github.com/neptune-ai/neptune-client/pull/1336))

## neptune 1.1.1

### Fixes
- Fixed handling errors in case of too long filenames provided with `sys.argv` ([#1305](https://github.com/neptune-ai/neptune-client/pull/1305))

## neptune 1.1.0

### Features
- Added ability to provide repository path with `GitRef` to `init_run` ([#1292](https://github.com/neptune-ai/neptune-client/pull/1292))
- Added `SupportsNamespaces` interface in `neptune.typing` for proper type annotations of Handler and Neptune objects ([#1280](https://github.com/neptune-ai/neptune-client/pull/1280))
- Added `NEPTUNE_SYNC_AFTER_STOP_TIMEOUT` environment variable ([#1260](https://github.com/neptune-ai/neptune-client/pull/1260))
- `Run`, `Model`, `ModelVersion` and `Project` could be created with constructor in addition to `init_*` functions ([#1246](https://github.com/neptune-ai/neptune-client/pull/1246))

### Fixes
- Setting request timeout to 10 minutes instead of infinite ([#1295](https://github.com/neptune-ai/neptune-client/pull/1295))

## neptune 1.0.2

### Fixes
- Properly handle expired oauth token ([#1271](https://github.com/neptune-ai/neptune-client/pull/1271))

## neptune 1.0.1

### Fixes
- Fixed `neptune-client` package setup ([#1263](https://github.com/neptune-ai/neptune-client/pull/1263))

## neptune 1.0.1rc0

### Fixes
- Fixed `neptune-client` package setup ([#1263](https://github.com/neptune-ai/neptune-client/pull/1263))

## neptune 1.0.0

### Changes
- Disabled automatic casting to strings for unsupported by Neptune types ([#1215](https://github.com/neptune-ai/neptune-client/pull/1215))
- Moved modules from `neptune.new` to `neptune` with compatibility imports and marked `neptune.new` as deprecated ([#1213](https://github.com/neptune-ai/neptune-client/pull/1213))
- Removed `neptune.*` legacy modules ([#1206](https://github.com/neptune-ai/neptune-client/pull/1206))
- Removed `get_project` function ([#1214](https://github.com/neptune-ai/neptune-client/pull/1214))
- Removed `init` function ([#1216](https://github.com/neptune-ai/neptune-client/pull/1216))
- Removed `get_last_run` function ([#1217](https://github.com/neptune-ai/neptune-client/pull/1217))
- Removed `run` parameter from `init_run` function ([#1218](https://github.com/neptune-ai/neptune-client/pull/1218))
- Removed `model` parameter from `init_model` function ([#1223](https://github.com/neptune-ai/neptune-client/pull/1223))
- Removed `version` parameter from `init_model_version` function ([#1223](https://github.com/neptune-ai/neptune-client/pull/1223))
- Monitoring is off by default for interactive Python kernels ([#1219](https://github.com/neptune-ai/neptune-client/pull/1219))
- Removed `name` parameter from `init_project` function and `management` API ([#1227](https://github.com/neptune-ai/neptune-client/pull/1227))
- Monitoring namespace based on hostname, process id and thread id ([#1222](https://github.com/neptune-ai/neptune-client/pull/1222))
- Removed deprecated `--run` option from `neptune sync` command ([#1231](https://github.com/neptune-ai/neptune-client/pull/1231))
- Update methods to have mainly keyword arguments ([#1228](https://github.com/neptune-ai/neptune-client/pull/1228))
- Removed `Run._short_id` property ([#1234](https://github.com/neptune-ai/neptune-client/pull/1234))
- Removed `get_run_url` method ([#1238](https://github.com/neptune-ai/neptune-client/pull/1238))
- Removed `neptune.new.sync` module ([#1240](https://github.com/neptune-ai/neptune-client/pull/1240))
- Change run status in the table returned by `fetch_runs_table` to Active / Inactive ([#1233](https://github.com/neptune-ai/neptune-client/pull/1233))
- Package renamed from `neptune-client` to `neptune` ([#1225](https://github.com/neptune-ai/neptune-client/pull/1225))
- Changed values used to filter runs table by state ([#1253](https://github.com/neptune-ai/neptune-client/pull/1253))
- Added warning for unsupported types ([#1255](https://github.com/neptune-ai/neptune-client/pull/1255))

### Fixes
- Fixed input value type verification for `append()` method ([#1254](https://github.com/neptune-ai/neptune-client/pull/1254))

## neptune-client 0.16.18

### Fixes
- Fix handling connection errors when refreshing oauth token ([#1204](https://github.com/neptune-ai/neptune-client/pull/1204))
- Fix syncing offline runs with file upload ([#1211](https://github.com/neptune-ai/neptune-client/pull/1211))

## neptune-client 0.16.17

### Features
- Added support for `detectron2` integration ([#1190](https://github.com/neptune-ai/neptune-client/pull/1190))
- Make neptune-aws package installable as `pip install neptune[aws]`.  ([#1176](https://github.com/neptune-ai/neptune-client/pull/1176))

### Fixes
- Added support of tuple in stringify_unsupported ([#1196](https://github.com/neptune-ai/neptune-client/pull/1196))
- Fixed lack of `__repr__` for `StringifyValue` ([#1195](https://github.com/neptune-ai/neptune-client/pull/1195))

## neptune-client 0.16.16

### Features
- Added `stringify_unsupported` function for handling backward compatibility of implicit casting ([#1177](https://github.com/neptune-ai/neptune-client/pull/1177))
- Better support for `Handler` level objects ([#1178](https://github.com/neptune-ai/neptune-client/pull/1178))

### Changes
- Docstrings and deprecation messages updated ([#1182](https://github.com/neptune-ai/neptune-client/pull/1182))
- Deprecate name parameter in init_project and management API ([#1175](https://github.com/neptune-ai/neptune-client/pull/1175))

### Fixes
- Fixed deprecation warnings for implicit casting to string ([#1177](https://github.com/neptune-ai/neptune-client/pull/1177))
- Disabled info about stopping when using read-only mode ([#1166](https://github.com/neptune-ai/neptune-client/pull/1166))
- Disabled "Explore the metadata" message when stopping in debug mode ([#1165](https://github.com/neptune-ai/neptune-client/pull/1165))

## neptune-client 0.16.15

### Fixes
- Correct detection of missing attributes ([#1155](https://github.com/neptune-ai/neptune-client/pull/1155))
- Fixed entrypoint upload on Windows when entrypoint and source files doesnt share same drive ([#1161](https://github.com/neptune-ai/neptune-client/pull/1161))

## neptune-client 0.16.14

### Features
- Add append and extend ([#1050](https://github.com/neptune-ai/neptune-client/pull/1050))

## neptune-client 0.16.13

### Changes
- Automatically Clean junk metadata on script runs ([#1083](https://github.com/neptune-ai/neptune-client/pull/1083), [#1093](https://github.com/neptune-ai/neptune-client/pull/1093))
- New `neptune clear` command ([#1091](https://github.com/neptune-ai/neptune-client/pull/1091), [#1094](https://github.com/neptune-ai/neptune-client/pull/1094))
- `neptune sync` removes junk metadata ([#1092](https://github.com/neptune-ai/neptune-client/pull/1092))
- Increase LOGGED_IMAGE_SIZE_LIMIT_MB to 32MB ([#1090](https://github.com/neptune-ai/neptune-client/pull/1090))

### Fixes
- Fix possible deadlock in `stop()` ([#1104](https://github.com/neptune-ai/neptune-client/pull/1104))
- Add request size limit to avoid 403 error ([#1089](https://github.com/neptune-ai/neptune-client/pull/1089))

## neptune-client 0.16.12

### Changes
- Building a package with Poetry ([#1069](https://github.com/neptune-ai/neptune-client/pull/1069))
- Automatically convert image and html like assignments to uploads  ([#1006](https://github.com/neptune-ai/neptune-client/pull/1006))
- File.from_stream does not load content into memory ([#1065](https://github.com/neptune-ai/neptune-client/pull/1065))
- Move sync and status commands to `neptune.new.cli` package [#1078](https://github.com/neptune-ai/neptune-client/pull/1078)
- `neptune status` - shows trashed containers [#1079](https://github.com/neptune-ai/neptune-client/pull/1079)
- Drop limits for in-memory Files ([#1070](https://github.com/neptune-ai/neptune-client/pull/1070))

## neptune-client 0.16.11

### Fixes
- Fixed versioneer configuration and version detection in conda package ([#1061](https://github.com/neptune-ai/neptune-client/pull/1061))

### Changes
- Upload in-memory files using copy stored on disk ([#1052](https://github.com/neptune-ai/neptune-client/pull/1052))

## neptune-client 0.16.10

### Features
- Track artifacts on S3 compatible storage ([#1053](https://github.com/neptune-ai/neptune-client/pull/1053))

### Fixes
- Update jsonschema requirement with explicit `format` specifier ([#1010](https://github.com/neptune-ai/neptune-client/pull/1010))
- Escape inputs to SQL in Artifact LocalFileHashStorage ([#1034](https://github.com/neptune-ai/neptune-client/pull/1034))
- `jsonschema` requirements unpined and patched related Bravado issue ([#1051](https://github.com/neptune-ai/neptune-client/pull/1051))
- Version checking with importlib and versioneer config update ([#1048](https://github.com/neptune-ai/neptune-client/pull/1048))

### Changes
- More consistent and strict way of git repository, source files and entrypoint detection ([#1007](https://github.com/neptune-ai/neptune-client/pull/1007))
- Moved neptune and neptune_cli to src dir ([#1027](https://github.com/neptune-ai/neptune-client/pull/1027))
- `fetch_runs_table(...)`, `fetch_models_table(...)` and `fetch_model_versions_table(...)` now queries only non-trashed ([#1033](https://github.com/neptune-ai/neptune-client/pull/1033))
- `get_last_run`, `get_run_url`, `get_project` and `neptune.init` marked as deprecated ([#1025](https://github.com/neptune-ai/neptune-client/pull/1025))
- Deprecated implicit casting of objects to strings with `log` and `assign` operations ([#1028](https://github.com/neptune-ai/neptune-client/pull/1028))
- Internally extracted legacy client to `legacy` submodule ([#1039](https://github.com/neptune-ai/neptune-client/pull/1039))
- Marked legacy client as deprecated ([#1047](https://github.com/neptune-ai/neptune-client/pull/1047))

## neptune-client 0.16.9

### Fixes

- Management docstring adjustments ([#1016](https://github.com/neptune-ai/neptune-client/pull/1016))
- Few minor fixes

## neptune-client 0.16.8

### Features
- Added support of HuggingFace integration ([#948](https://github.com/neptune-ai/neptune-client/pull/948))
- Implement trash_objects management function([#996](https://github.com/neptune-ai/neptune-client/pull/996))

### Fixes
- Fixed `with_id` deprecation message ([#1002](https://github.com/neptune-ai/neptune-client/pull/1002))
- Fix passing None as deprecated parameter to deprecated_parameter decorator ([#1001](https://github.com/neptune-ai/neptune-client/pull/1001))

## neptune-client 0.16.7

### Features
- Exposed integrations related utils ([#983](https://github.com/neptune-ai/neptune-client/pull/983))
- Add new with_id parameter to init functions ([#985](https://github.com/neptune-ai/neptune-client/pull/985))
- Introduce filtering columns when fetching run, model and model_version tables ([#986](https://github.com/neptune-ai/neptune-client/pull/986))

### Fixes
- Stop hanging indefinitely on wait when async data synchronization process is dead ([#909](https://github.com/neptune-ai/neptune-client/pull/909))
- Finish stop() faster when async data synchronization process dies ([#909](https://github.com/neptune-ai/neptune-client/pull/909))

## neptune-client 0.16.6

### Features
- Added support for Prophet integration ([#978](https://github.com/neptune-ai/neptune-client/pull/978))
- Log argparse.Namespace objects as dicts ([#984](https://github.com/neptune-ai/neptune-client/pull/984))

## neptune-client 0.16.5

### Features
- Added `NEPTUNE_MODE` environment variable ([#928](https://github.com/neptune-ai/neptune-client/pull/928))
- Added support of Service account management ([#927](https://github.com/neptune-ai/neptune-client/pull/927))
- More informational exception due to plotly and matplotlib incompatibility ([#960](https://github.com/neptune-ai/neptune-client/pull/960))
- Dedicated exceptions for collision and validation errors in `create_project()` ([#965](https://github.com/neptune-ai/neptune-client/pull/965))
- Project key is now optional in API. If it is not provided by user it is generated. ([#946](https://github.com/neptune-ai/neptune-client/pull/946))

### Breaking changes
- Former `ProjectNameCollision` exception renamed to AmbiguousProjectName ([#965](https://github.com/neptune-ai/neptune-client/pull/965))

## neptune-client 0.16.4

### Fixes
- Fix uploading in-memory files lager than 5MB ([#924](https://github.com/neptune-ai/neptune-client/pull/924))
- fetch_extension added to Handler ([#923](https://github.com/neptune-ai/neptune-client/pull/923))

### Changes
- Force jsonschema version < 4.0.0 ([#922](https://github.com/neptune-ai/neptune-client/pull/922))

- Rename and copy update for UnsupportedClientVersion and DeprecatedClientLibraryVersion ([#917](https://github.com/neptune-ai/neptune-client/pull/917))

## neptune-client 0.16.3

### Features
- Added fetching Models method to Project ([#916](https://github.com/neptune-ai/neptune-client/pull/916))

### Fixes
- Fix computing of a multipart upload chunk size ([#897](https://github.com/neptune-ai/neptune-client/pull/897))
- Matching all listed tags instead of any when calling `fetch_runs_table` ([#899](https://github.com/neptune-ai/neptune-client/pull/899))
- Fix invalid processing of delete followed by file upload in a single batch ([#880](https://github.com/neptune-ai/neptune-client/pull/880))
### Changes
- `click.echo` replaced with `logging` ([#903](https://github.com/neptune-ai/neptune-client/pull/903))

## neptune-client 0.16.2

### Features
 - Sync only offline runs inside '.neptune' directory CLI flag ([#894](https://github.com/neptune-ai/neptune-client/pull/894))

### Fixes
- Fix handling of server errors ([#896](https://github.com/neptune-ai/neptune-client/pull/896))

## neptune-client 0.16.1

### Features
- Print metadata url on stop ([#883](https://github.com/neptune-ai/neptune-client/pull/883))

### Fixes
- Fix handling Internal Server Error ([#885](https://github.com/neptune-ai/neptune-client/pull/885))

## neptune-client 0.16.0

### Features
- Added python 3.10 support ([#879](https://github.com/neptune-ai/neptune-client/pull/879))
- Dropped official support for python 3.6 ([#879](https://github.com/neptune-ai/neptune-client/pull/879))

### Fixes
- restart upload when file changes during ([#877](https://github.com/neptune-ai/neptune-client/pull/877))

## neptune-client 0.15.2

### Features
- Added support for workspace visibility in Management API ([#843](https://github.com/neptune-ai/neptune-client/pull/843))
- Exposed container with a property of Handler ([#864](https://github.com/neptune-ai/neptune-client/pull/864))

## neptune-client 0.15.1

### Fixes
- Restore __version__ in neptune.new ([#860](https://github.com/neptune-ai/neptune-client/pull/860))

## neptune-client 0.15.0

### Features
- Methods for creating and manipulating Model Registry objects ([#794](https://github.com/neptune-ai/neptune-client/pull/794))

### Changes
- Renamed --run parameter to --object in `neptune sync` (previous kept as deprecated, [#849](https://github.com/neptune-ai/neptune-client/pull/849))
- More helpful error message on SSL validation problem ([#853](https://github.com/neptune-ai/neptune-client/pull/853))
- Added names to daemon worker threads ([#851](https://github.com/neptune-ai/neptune-client/pull/851))
- Stopped forwarding every attribute from Handler to Attribute ([#815](https://github.com/neptune-ai/neptune-client/pull/815))

## neptune-client 0.14.3

### Features
- Stripping whitespaces from Neptune API Token ([#825](https://github.com/neptune-ai/neptune-client/pull/825))

### Fixes
- Raise proper exception when invalid token were provided ([#825](https://github.com/neptune-ai/neptune-client/pull/825))
- Make status error-handling in legacy client consistent with neptune.new ([#829](https://github.com/neptune-ai/neptune-client/pull/829))

## neptune-client 0.14.2

### Features
- Use new file upload API ([#789](https://github.com/neptune-ai/neptune-client/pull/789))

### Fixes
- Fixed listing available workspaces when invalid name was provided ([#818](https://github.com/neptune-ai/neptune-client/pull/818))
- Added proper docstrings for Project-Level Metadata ([#812](https://github.com/neptune-ai/neptune-client/pull/812))
- Fixed backward compatibility when syncing old offline data ([#810](https://github.com/neptune-ai/neptune-client/pull/810))
- Prevent original numpy array from modifying ([#821](https://github.com/neptune-ai/neptune-client/pull/821))
- Unpin `jsonschema<4`, pin `swagger-spec-validator>=2.7.4` until bravado releases new version ([#820](https://github.com/neptune-ai/neptune-client/pull/820))


## neptune-client 0.14.1

### Fixes
- Fixed legacy url in NVML information ([#795](https://github.com/neptune-ai/neptune-client/pull/795))
- Make init_project accepting kwargs only ([#805](https://github.com/neptune-ai/neptune-client/pull/805))

## neptune-client 0.14.0

### Features
- Interacting with project-level metadata ([#758](https://github.com/neptune-ai/neptune-client/pull/758))
- Copy feature for non-file single value attributes ([#768](https://github.com/neptune-ai/neptune-client/pull/768))

### Fixes
- Fix verifying data size limits in String Atoms and File.from_content ([#784](https://github.com/neptune-ai/neptune-client/pull/784))

## neptune-client 0.13.5

### Fixes
- Restore RunMode for backward compatibility ([#775](https://github.com/neptune-ai/neptune-client/pull/775))
- Restore imports for backward compatibility ([#777](https://github.com/neptune-ai/neptune-client/pull/777))
- Limit number of Series elements sent in single request ([#780](https://github.com/neptune-ai/neptune-client/pull/780))

## neptune-client 0.13.4

### Fixes
- Fix issue that prevented waiting for subprocesses to finish after receiving stop signal from backend ([#774](https://github.com/neptune-ai/neptune-client/pull/774))
  Timeout now overridable using environment var `NEPTUNE_SUBPROCESS_KILL_TIMEOUT`

## neptune-client 0.13.3

### Fixes
- Fixed multithreading bug with StdStreamCaptureLogger ([#762](https://github.com/neptune-ai/neptune-client/pull/762))

## neptune-client 0.13.2

### Fixes
- Fixed fetching numeric values in debug mode ([#745](https://github.com/neptune-ai/neptune-client/pull/745))
- Ensure StdStreamCaptureLogger doesn't log after .close() ([#759](https://github.com/neptune-ai/neptune-client/pull/759))

## neptune-client 0.13.1

### Features
- PyTorchLightning integration is imported directly from `pytorch-lightnig` repo ([#673](https://github.com/neptune-ai/neptune-client/pull/673))

### Fixes
- Fix issue with file upload retry buffer causing 400 bad requests ([#743](https://github.com/neptune-ai/neptune-client/pull/743))

## neptune-client 0.13.0

### Features
- Provide names of existing run attributes to IPython's suggestion mechanism ([#740](https://github.com/neptune-ai/neptune-client/pull/740))
- Add docstrings for project management API ([#738](https://github.com/neptune-ai/neptune-client/pull/738))

### Fixes
- Update MemberRoles to match values in the UI ([#738](https://github.com/neptune-ai/neptune-client/pull/738))

## neptune-client 0.12.1

### Fixes
- Support Artifacts in fetch_runs_table() ([#728](https://github.com/neptune-ai/neptune-client/pull/728))

## neptune-client 0.12.0

### Features
- Human-readable objects representation via `__repr__` ([#717](https://github.com/neptune-ai/neptune-client/pull/717))
- Added project management API ([#695](https://github.com/neptune-ai/neptune-client/pull/695),
  [#720](https://github.com/neptune-ai/neptune-client/pull/720))
- Performance improvements when creating several runs ([#695](https://github.com/neptune-ai/neptune-client/pull/695))

### Fixes
- Temporarily pin `jsonschema<4` (4.0.0 is incompatible with `bravado`; [#719](https://github.com/neptune-ai/neptune-client/pull/719))

## neptune-client 0.11.0

### Fixes
- Boto3 non-strict requirement ([#708](https://github.com/neptune-ai/neptune-client/pull/708))
- Gracefully handle backends not supporting Artifacts ([#709](https://github.com/neptune-ai/neptune-client/pull/709))

## neptune-client 0.10.10

### Features
- API for Artifacts ([#703](https://github.com/neptune-ai/neptune-client/pull/703))

## neptune-client 0.10.9

### Features
- Added psutil as a base requirement ([#675](https://github.com/neptune-ai/neptune-client/pull/675))
- Added capture_traceback in neptune.init() ([#676](https://github.com/neptune-ai/neptune-client/pull/676))

### Fixes
- Fix exception type raised on calling missing method on Handler ([#693](https://github.com/neptune-ai/neptune-client/pull/693))

## neptune-client 0.10.8

### Fixes
- Fix leaks of descriptors
- Fix possible deadlock on synchronisation in async mode

## neptune-client 0.10.7

### Fixes
- Fixed url building in Windows ([#672](https://github.com/neptune-ai/neptune-client/pull/672))

## neptune-client 0.10.6

### Fixes
- Fixed slashes in file operations url concatenation ([#666](https://github.com/neptune-ai/neptune-client/pull/666))

## neptune-client 0.10.5

### Fixes
- Only print info if exception actually occurred when using Run as context manager ([#650](https://github.com/neptune-ai/neptune-client/pull/650))

## neptune-client 0.10.4

### Features
- Added long description for PyPI ([#642](https://github.com/neptune-ai/neptune-client/pull/642))

### Fixes
- Fixed GitPython importing during package preparation ([#647](https://github.com/neptune-ai/neptune-client/pull/647))

## neptune-client 0.10.3

### Features
- Checking current working directory in addition to entrypoint when looking for git repository ([#633](https://github.com/neptune-ai/neptune-client/pull/633))
- Added support for Kedro integration ([#641](https://github.com/neptune-ai/neptune-client/pull/641))

## neptune-client 0.10.2

### Features
- Added NEPTUNE_MONITORING_NAMEPSACE environment variable ([#623](https://github.com/neptune-ai/neptune-client/pull/623))

### Fixes
- Use absolute path for operations queue([#624](https://github.com/neptune-ai/neptune-client/pull/624))
- Fix race condition in operations queue([#626](https://github.com/neptune-ai/neptune-client/pull/626))

## neptune-client 0.10.1

### Features
- Delete namespace (and all child fields and namespaces) ([#619](https://github.com/neptune-ai/neptune-client/pull/619))
- .pop() works invoked on a field ([#617](https://github.com/neptune-ai/neptune-client/pull/617))
- Logging version when using python logger integration ([#622](https://github.com/neptune-ai/neptune-client/pull/622))

## neptune-client 0.10.0

### Breaking changes
- Return path from requested prefix instead of root when fetching namespace ([#609](https://github.com/neptune-ai/neptune-client/pull/609))

### Features
- Heuristics to help users find out they're writing legacy code with new client API or vice versa ([#607](https://github.com/neptune-ai/neptune-client/pull/607))
- Lookup for projects without workspace specification and listing user projects and workspaces ([#615](https://github.com/neptune-ai/neptune-client/pull/615))
- Mechanism to prevent using legacy Experiments in new-API integrations ([#611](https://github.com/neptune-ai/neptune-client/pull/611))

## neptune-client 0.9.19

### Breaking changes
- Prevent logging into stopped runs ([#602](https://github.com/neptune-ai/neptune-client/pull/602))

### Features
- Added more informal exception for invalid API token ([#601](https://github.com/neptune-ai/neptune-client/pull/601))

### Fixes
- **Legacy client** Improved stability by adding retry on failure when uploading ([#604](https://github.com/neptune-ai/neptune-client/pull/604))

## neptune-client 0.9.18

### Fixes
- Check get_ipython() for None ([#598](https://github.com/neptune-ai/neptune-client/pull/598))

## neptune-client 0.9.17

### Features
- Remind user about stopping runs in interactive console and notebooksz ([#595](https://github.com/neptune-ai/neptune-client/pull/595))
- Updating error messages and links to docs ([#593](https://github.com/neptune-ai/neptune-client/pull/593))
- Added support for fast.ai integration ([#590](https://github.com/neptune-ai/neptune-client/pull/590))

## neptune-client 0.9.16

### Fixes
- Allow for updating an already assigned Namespace instead of failing with errors (mostly affects Optuna integration) ([#585](https://github.com/neptune-ai/neptune-client/pull/585))<|MERGE_RESOLUTION|>--- conflicted
+++ resolved
@@ -1,12 +1,13 @@
+## neptune 1.8.2
+
+### Changes
+- Support for disabling operation saving based on disk utilization ([#1496](https://github.com/neptune-ai/neptune-client/pull/1496))
+
+
 ## neptune 1.8.1
 
-<<<<<<< HEAD
-### Changes
-- Support for disabling operation saving based on disk utilization ([#1496](https://github.com/neptune-ai/neptune-client/pull/1496))
-=======
 ### Fixes
 - Fixed SSL-related error handling ([#1490](https://github.com/neptune-ai/neptune-client/pull/1490))
->>>>>>> 1ef5bf55
 
 
 ## neptune 1.8.0
