## neptune 1.14.0

<<<<<<< HEAD
### Changes
- Neptune captures diffs in standard git format ([#1891](https://github.com/neptune-ai/neptune-client/pull/1891))
=======
### Features
- More descriptive warning message on hitting workspace logging-rate limits ([#1895](https://github.com/neptune-ai/neptune-client/pull/1895))
>>>>>>> 657a7590

## neptune 1.13.0

### Features
- Added optional `expand` flag to `stringify_unsupported()` to expand series ([#1862](https://github.com/neptune-ai/neptune-client/pull/1862))
- Added optional `include_plotlyjs` keyword-only parameter to `upload()` and `File.as_html()` methods to fetch Plotly.js library from CDN ([#1881](https://github.com/neptune-ai/neptune-client/pull/1881))

## neptune 1.12.0

### Changes
- Added deprecation notice to model/model_version endpoints ([#1876](https://github.com/neptune-ai/neptune-client/pull/1876))
- Dropped support for Python 3.7 ([#1864](https://github.com/neptune-ai/neptune-client/pull/1864))

### Fixes
- Fixed support for additional Seaborn figure types ([#1864](https://github.com/neptune-ai/neptune-client/pull/1864))

## neptune 1.11.1

### Fixes
- Fixed GPU power consumption monitoring on certain devices ([#1861](https://github.com/neptune-ai/neptune-client/pull/1861))

## neptune 1.11.0

### Features
- Added GPU power consumption monitoring ([#1854](https://github.com/neptune-ai/neptune-client/pull/1854))

### Changes
- Added docstring for the `pop()` function ([#1781](https://github.com/neptune-ai/neptune-client/pull/1781))

## neptune 1.10.4

### Fixes
- Fixed run not failing in case of an exception if context manager was used ([#1755](https://github.com/neptune-ai/neptune-client/pull/1755))

### Changes
- Make handling of `sys/name` dependent on the client config flag ([#1777](https://github.com/neptune-ai/neptune-client/pull/1777))


## neptune 1.10.3

### Fixes
- Clarified the `autoscale` parameter description in the `as_image()` docstring ([#1742](https://github.com/neptune-ai/neptune-client/pull/1742))

### Changes
- Neptune now shows a warning instead of an error when the dependency tracking file is not found ([#1739](https://github.com/neptune-ai/neptune-client/pull/1739))


## neptune 1.10.2

### Fixes
- Added `setuptools` to dependencies for `python >= 3.12` ([#1723](https://github.com/neptune-ai/neptune-client/pull/1723))
- Fixed `PTL` integration requirement check ([#1719](https://github.com/neptune-ai/neptune-client/pull/1719))


## neptune 1.10.1

### Fixes
- Fixed requirement checking for integrations ([#1711](https://github.com/neptune-ai/neptune-client/pull/1711))

### Changes
- Stop initializing `sys/name` as `"Untitled"` by default ([#1720](https://github.com/neptune-ai/neptune-client/pull/1720))


## neptune 1.10.0

### Features
- Added `get_workspace_status()` method to management API ([#1662](https://github.com/neptune-ai/neptune-client/pull/1662))
- Added auto-scaling pixel values for image logging ([#1664](https://github.com/neptune-ai/neptune-client/pull/1664))
- Introduce querying capabilities to `fetch_runs_table()` ([#1660](https://github.com/neptune-ai/neptune-client/pull/1660))
- Introduce querying capabilities to `fetch_models_table()` ([#1677](https://github.com/neptune-ai/neptune-client/pull/1677))
- Introduce querying capabilities to `fetch_model_versions_table()` ([#1688](https://github.com/neptune-ai/neptune-client/pull/1688))

### Fixes
- Restored support for SSL verification exception ([#1661](https://github.com/neptune-ai/neptune-client/pull/1661))
- Allow user to control logging level ([#1679](https://github.com/neptune-ai/neptune-client/pull/1679))
- Fix sending data with forked container ([#1692](https://github.com/neptune-ai/neptune-client/pull/1692))

### Changes
- Improve dependency installation checking ([#1670](https://github.com/neptune-ai/neptune-client/pull/1670))
- Cache dependencies check ([#1675](https://github.com/neptune-ai/neptune-client/pull/1675))
- Improve datetime parsing in `fetch_*_table()` ([#1680](https://github.com/neptune-ai/neptune-client/pull/1680))
- Remove deprecation warning in `fetch_runs_table()` ([#1686](https://github.com/neptune-ai/neptune-client/pull/1686))
- Make sleep dur in some e2e tests consistent (#[1700](https://github.com/neptune-ai/neptune-client/pull/1700))
- Minor updates to made package compatible with Python 3.11 and 3.12 ([#1678](https://github.com/neptune-ai/neptune-client/pull/1678))


## neptune 1.9.1

### Fixes
- Fixed conda package ([#1652](https://github.com/neptune-ai/neptune-client/pull/1652))
- Resource cleaning in PyTorch Dataloaders with multiple workers ([issue](https://github.com/neptune-ai/neptune-client/issues/1622)) ([#1649](https://github.com/neptune-ai/neptune-client/pull/1649))

### Changes
- Lazy initialization of operation processor when forking ([#1649](https://github.com/neptune-ai/neptune-client/pull/1649))


## neptune 1.9.0

### Features
- Add support for seaborn figures ([#1613](https://github.com/neptune-ai/neptune-client/pull/1613))
- Added fetching with iterators in `fetch_*_table()` methods ([#1585](https://github.com/neptune-ai/neptune-client/pull/1585))
- Added `limit` parameter to `fetch_*_table()` methods ([#1593](https://github.com/neptune-ai/neptune-client/pull/1593))
- Added `sort_by` parameter to `fetch_*_table()` methods ([#1595](https://github.com/neptune-ai/neptune-client/pull/1595))
- Added `ascending` parameter to `fetch_*_table()` methods ([#1602](https://github.com/neptune-ai/neptune-client/pull/1602))
- Added `progress_bar` parameter to `fetch_*_table()` methods ([#1599](https://github.com/neptune-ai/neptune-client/pull/1599))
- Added `progress_bar` parameter to `download()` method of the `Handler` class ([#1620](https://github.com/neptune-ai/neptune-client/pull/1620))
- Added `progress_bar` parameter to `fetch_values()` method of the `Handler` class ([#1633](https://github.com/neptune-ai/neptune-client/pull/1633))

### Fixes
- Add direct requirement of `typing-extensions` ([#1586](https://github.com/neptune-ai/neptune-client/pull/1586))
- Handle `None` values in distribution sorting in `InferDependeciesStrategy` ([#1612](https://github.com/neptune-ai/neptune-client/pull/1612))
- Fixed race conditions with cleaning internal files ([#1606](https://github.com/neptune-ai/neptune-client/pull/1606))
- Better value validation for `state` parameter of `fetch_*_table()` methods ([#1616](https://github.com/neptune-ai/neptune-client/pull/1616))
- Parse `datetime` attribute values in `fetch_runs_table()` ([#1634](https://github.com/neptune-ai/neptune-client/pull/1634))
- Better handle limit in `fetch_*_table()` methods ([#1644](https://github.com/neptune-ai/neptune-client/pull/1644))
- Fix pagination handling in table fetching ([#1651](https://github.com/neptune-ai/neptune-client/pull/1651))

### Changes
- Use literals instead of str for Mode typing ([#1586](https://github.com/neptune-ai/neptune-client/pull/1586))
- Flag added for cleaning internal data ([#1589](https://github.com/neptune-ai/neptune-client/pull/1589))
- Handle logging in the `AsyncOperationProcessor` with `OperationLogger` and signal queue ([#1610](https://github.com/neptune-ai/neptune-client/pull/1610))
- Stringify `Handler` paths ([#1623](https://github.com/neptune-ai/neptune-client/pull/1623))
- Added processor id to `ProcessorStopSignalData` ([#1625](https://github.com/neptune-ai/neptune-client/pull/1625))
- Use the same logger instance for logging ([#1611](https://github.com/neptune-ai/neptune-client/pull/1611))
- Changed offline directories internal path structure ([#1606](https://github.com/neptune-ai/neptune-client/pull/1606))
- Changed internal directories path structure ([#1606](https://github.com/neptune-ai/neptune-client/pull/1606))
- Changed format of warning messages ([#1635](https://github.com/neptune-ai/neptune-client/pull/1635))
- Make `trash_objects()` raise `ProjectNotFound` if project does not exist ([#1636](https://github.com/neptune-ai/neptune-client/pull/1636))
- Do not show progress bars when no data to fetch / small amount of data ([#1638](https://github.com/neptune-ai/neptune-client/pull/1638))


## 1.8.6

### Fixes
- Support for more than 10k entries when using `fetch_*_table()` methods ([#1576](https://github.com/neptune-ai/neptune-client/pull/1576))
- Docstrings visibility for Neptune objects ([#1580](https://github.com/neptune-ai/neptune-client/pull/1580))

### Changes
- Improved performance of `fetch_*_table()` methods up to 2x ([#1573])(https://github.com/neptune-ai/neptune-client/pull/1573)
- Adjusted NeptuneLimitExceedException message ([#1574](https://github.com/neptune-ai/neptune-client/pull/1574))
- Do not create monitoring namespace if all relevant flags are set to False ([#1575](https://github.com/neptune-ai/neptune-client/pull/1575))
- Updated README ([#1577](https://github.com/neptune-ai/neptune-client/pull/1577))


## neptune 1.8.5

### Fixes
- Fixed no synchronization callbacks behaviour ([#1567](https://github.com/neptune-ai/neptune-client/pull/1567))

### Changes
- Enabled hooks for internal downloading functions used by the hosted backend ([#1571](https://github.com/neptune-ai/neptune-client/pull/1571))
- Added timestamp of operation put to disk queue ([#1569](https://github.com/neptune-ai/neptune-client/pull/1569))


## neptune 1.8.4

### Changes
- Moved `prepare_nql_query` to a separate function ([#1568](https://github.com/neptune-ai/neptune-client/pull/1568))


## neptune 1.8.3

### Fixes
- Added more safe checking to last ack ([#1510](https://github.com/neptune-ai/neptune-client/pull/1510))
- Retry request in case of bravado RecursiveCallException ([#1521](https://github.com/neptune-ai/neptune-client/pull/1512))
- Fix bug in git tracking when repo was clean ([#1517](https://github.com/neptune-ai/neptune-client/pull/1517))
- Run async callback in new daemon thread ([#1521](https://github.com/neptune-ai/neptune-client/pull/1521))
- Better handle bool values of `git_ref` param in `init_run` ([#1525](https://github.com/neptune-ai/neptune-client/pull/1525))
- Updated management docstrings ([#1500](https://github.com/neptune-ai/neptune-client/pull/1500))
- Fix error message in case of NeptuneAuthTokenExpired ([#1531](https://github.com/neptune-ai/neptune-client/pull/1531))
- Updated NeptuneModelKeyAlreadyExistsError exception message ([#1536](https://github.com/neptune-ai/neptune-client/pull/1536))
- Added support for unsupported float values in `stringify_unsupported()` ([#1543](https://github.com/neptune-ai/neptune-client/pull/1543))
- Clarified message shown when nonexistent ID is passed to `with_id` argument ([#1551](https://github.com/neptune-ai/neptune-client/pull/1551))

### Changes
- Allow to disable deletion of local parent folder ([#1511](https://github.com/neptune-ai/neptune-client/pull/1511))
- Made the disk checking more reliable for env specific errors ([#1519](https://github.com/neptune-ai/neptune-client/pull/1519))
- Update Neptune object docstrings ([#1516](https://github.com/neptune-ai/neptune-client/pull/1516))
- Added metadata file that stores information about internal directory structure and platform ([#1526](https://github.com/neptune-ai/neptune-client/pull/1526))
- Minor tweaks to `neptune.cli` and cleaning leftovers after async Experiments ([#1529](https://github.com/neptune-ai/neptune-client/pull/1529))
- Added support for plugins/extensions ([#1545](https://github.com/neptune-ai/neptune-client/pull/1545))
- Skip and warn about unsupported float values (infinity, negative infinity, NaN) in logging floats ([#1542](https://github.com/neptune-ai/neptune-client/pull/1542))
- Move error handling to a separate method in `AsyncOperationProcessor` ([#1553](https://github.com/neptune-ai/neptune-client/pull/1553))
- Abstract parts of logic to separate methods for AsyncOperationProcessor ([#1557](https://github.com/neptune-ai/neptune-client/pull/1557))
- Rework disk utilization check ([#1549](https://github.com/neptune-ai/neptune-client/pull/1549))
- Introduce error handlers for disk utilization ([#1559](https://github.com/neptune-ai/neptune-client/pull/1559))
- Added support for `neptune[experimental]` extras ([#1560](https://github.com/neptune-ai/neptune-client/pull/1560))
- Disk utilization environment variables renamed ([#1565](https://github.com/neptune-ai/neptune-client/pull/1565))


## neptune 1.8.2

### Changes
- Support for disabling operation saving based on disk utilization ([#1496](https://github.com/neptune-ai/neptune-client/pull/1496))


## neptune 1.8.1

### Fixes
- Fixed SSL-related error handling ([#1490](https://github.com/neptune-ai/neptune-client/pull/1490))


## neptune 1.8.0

### Features
- Programmatically delete trashed neptune objects ([#1475](https://github.com/neptune-ai/neptune-client/pull/1475))
- Added support for callbacks that stop the synchronization if the lag or lack of progress exceeds a certain threshold ([#1478](https://github.com/neptune-ai/neptune-client/pull/1478))

### Changes
- Add support for `retry-after` header in HTTPTooManyRequests ([#1477](https://github.com/neptune-ai/neptune-client/pull/1477))
- Bump boto3 required version to speed up installation via poetry ([#1481](https://github.com/neptune-ai/neptune-client/pull/1481))

### Fixes
- Add newline at the end of generated `.patch` while tracking uncommitted changes ([#1473](https://github.com/neptune-ai/neptune-client/pull/1473))
- Clarify `NeptuneLimitExceedException` error message ([#1480](https://github.com/neptune-ai/neptune-client/pull/1480))


## neptune 1.7.0

### Features
- Added support for `airflow` integration ([#1466](https://github.com/neptune-ai/neptune-client/pull/1466))

### Changes
- Add handling of project limits ([#1456](https://github.com/neptune-ai/neptune-client/pull/1456))
- Language and style improvements ([#1465](https://github.com/neptune-ai/neptune-client/pull/1465))

### Fixes
- Fix exception handling in `ApiMethodWrapper.handle_neptune_http_errors` ([#1469](https://github.com/neptune-ai/neptune-client/pull/1469))
- Fix race condition between close and flush in disk queue ([#1470](https://github.com/neptune-ai/neptune-client/pull/1470))


## neptune 1.6.3

### Changes
- Expose metadata container state via a getter method ([#1463](https://github.com/neptune-ai/neptune-client/pull/1463))


## neptune 1.6.2

### Changes
- Identify client's artifact supported version by adding `X-Neptune-Artifact-Api-Version` header to get artifact attribute request ([#1436](https://github.com/neptune-ai/neptune-client/pull/1436))
- Import `JSONDecodeError` from `simplejson` instead of `requests` [#1451](https://github.com/neptune-ai/neptune-client/pull/1451)

### Fixes
- Cast integers outside 32 bits to float in `stringify_unsupported()` ([#1443](https://github.com/neptune-ai/neptune-client/pull/1443))


## neptune 1.6.1

### Fixes
- Fixed conda package due to improper non-required backoff requirement ([#1435](https://github.com/neptune-ai/neptune-client/pull/1435))

## neptune 1.6.0

### Features
- Added `list_fileset_files()` method to list files and directories contained in `FileSet` field ([#1412](https://github.com/neptune-ai/neptune-client/pull/1412))

### Fixes
- Fixed `stringify_unsupported` not catching a broader `MutableMapping` class ([#1427](https://github.com/neptune-ai/neptune-client/pull/1427))
- Cast keys in the resulting dictionary to string in `stringify_unsupported` ([#1427](https://github.com/neptune-ai/neptune-client/pull/1427))
- Fixed an issue where data was sometimes not uploaded in case the initial request to the Neptune servers failed ([#1429](https://github.com/neptune-ai/neptune-client/pull/1429))

## neptune 1.5.0

### Features
- Users can pass neptune data directory path by env variable ([#1409](https://github.com/neptune-ai/neptune-client/pull/1409))
- Filter S3 empty files and exclude metadata from computing of file's hash for new version of artifacts ([#1421](https://github.com/neptune-ai/neptune-client/pull/1421))

### Fixes
- Load CLI plug-ins in try..except block to avoid a failure in loading a plug-in to crash entire CLI ([#1392](https://github.com/neptune-ai/neptune-client/pull/1392))
- Fixed cleaning operation storage when using `sync` mode and forking ([#1413](https://github.com/neptune-ai/neptune-client/pull/1413))
- Fix FileDependenciesStrategy when the dependency file is in a folder ([#1411](https://github.com/neptune-ai/neptune-client/pull/1411))
- Fixed cleaning operation storage when using `async` mode and forking ([#1418](https://github.com/neptune-ai/neptune-client/pull/1418))

### Changes
- Allow disabling Git tracking by passing `git_ref=False` ([#1423](https://github.com/neptune-ai/neptune-client/pull/1423))


##  neptune 1.4.1

### Fixes
- Retry request when ChunkedEncodingError occurred. ([#1402](https://github.com/neptune-ai/neptune-client/pull/1402))
- Fixed performance issues on forking process  ([#1407](https://github.com/neptune-ai/neptune-client/pull/1407))


##  neptune 1.4.0

### Fixes
- Fixed operation processor bug if current working directory is different from the script directory ([#1391](https://github.com/neptune-ai/neptune-client/pull/1391))

### Features
- Added support for `tensorboard` integration ([#1368](https://github.com/neptune-ai/neptune-client/pull/1368))
- Added support for `mlflow` integration ([#1381](https://github.com/neptune-ai/neptune-client/pull/1381))


##  neptune 1.3.3rc0

### Changes
- Dependency tracking feature will log an error if a given file path doesn't exist ([#1389](https://github.com/neptune-ai/neptune-client/pull/1389))
- Use `importlib` instead of `pip freeze` in dependency tracking ([#1389](https://github.com/neptune-ai/neptune-client/pull/1389))
- Log both uploaded and inferred requirements to the same namespace ([#1389](https://github.com/neptune-ai/neptune-client/pull/1389))

### Fixes
- Fixed operation processor bug if current working directory is different from the script directory ([#1391](https://github.com/neptune-ai/neptune-client/pull/1391))
- Tracking uncommitted changes and dependencies will be skipped in case of any exception, to not disturb the run initialization ([#1395](https://github.com/neptune-ai/neptune-client/pull/1395))

## neptune 1.3.2

### Fixes
- Fixed GitPython `is_dirty` failing on Windows ([#1371](https://github.com/neptune-ai/neptune-client/pull/1371))
- Fix SSL errors after forking process ([#1353](https://github.com/neptune-ai/neptune-client/pull/1353))
- Fixed support of stringify value in series attributes with step ([#1373](https://github.com/neptune-ai/neptune-client/pull/1373))
- `dict`s and `Namespace`s that are written to runs and contain an empty string "" key now produce a warning and drop
  the entry with such a key instead of raising an
  exception ([#1374](https://github.com/neptune-ai/neptune-client/pull/1374))
- Fix dependency tracking by replacing `pipreqs` with `pip freeze` ([#1384](https://github.com/neptune-ai/neptune-client/pull/1384))

### Changes
- Added support of writing to archived project exception ([#1355](https://github.com/neptune-ai/neptune-client/pull/1355))

## neptune 1.3.1

### Fixes
- Fix ImportError when git is missing ([#1359](https://github.com/neptune-ai/neptune-client/pull/1359))

## neptune 1.3.0

### Features
- Added automatic tracking of dependencies ([#1345](https://github.com/neptune-ai/neptune-client/pull/1345))
- Added automatic tracking of uncommitted changes ([#1350]https://github.com/neptune-ai/neptune-client/pull/1350)

### Fixes
- Added support of project visibility exception ([#1343](https://github.com/neptune-ai/neptune-client/pull/1343))

### Changes
- Added support of active projects limit exception ([#1348](https://github.com/neptune-ai/neptune-client/pull/1348))

## neptune 1.2.0

### Changes
- Neptune objects and universal methods covered with docstrings ([#1309](https://github.com/neptune-ai/neptune-client/pull/1309))
- Added docstrings for Neptune packages and modules ([#1332](https://github.com/neptune-ai/neptune-client/pull/1332))

### Features
- Series objects accept `timestamps` and `steps` in their constructors ([#1318](https://github.com/neptune-ai/neptune-client/pull/1318))
- Users can be invited to the workspace with `management` api ([#1333](https://github.com/neptune-ai/neptune-client/pull/1333))
- Added support for `pytorch` integration ([#1337](https://github.com/neptune-ai/neptune-client/pull/1337))

### Fixes
- Print warning instead of crashing syncing thread when logging big integers ([#1336](https://github.com/neptune-ai/neptune-client/pull/1336))

## neptune 1.1.1

### Fixes
- Fixed handling errors in case of too long filenames provided with `sys.argv` ([#1305](https://github.com/neptune-ai/neptune-client/pull/1305))

## neptune 1.1.0

### Features
- Added ability to provide repository path with `GitRef` to `init_run` ([#1292](https://github.com/neptune-ai/neptune-client/pull/1292))
- Added `SupportsNamespaces` interface in `neptune.typing` for proper type annotations of Handler and Neptune objects ([#1280](https://github.com/neptune-ai/neptune-client/pull/1280))
- Added `NEPTUNE_SYNC_AFTER_STOP_TIMEOUT` environment variable ([#1260](https://github.com/neptune-ai/neptune-client/pull/1260))
- `Run`, `Model`, `ModelVersion` and `Project` could be created with constructor in addition to `init_*` functions ([#1246](https://github.com/neptune-ai/neptune-client/pull/1246))

### Fixes
- Setting request timeout to 10 minutes instead of infinite ([#1295](https://github.com/neptune-ai/neptune-client/pull/1295))

## neptune 1.0.2

### Fixes
- Properly handle expired oauth token ([#1271](https://github.com/neptune-ai/neptune-client/pull/1271))

## neptune 1.0.1

### Fixes
- Fixed `neptune-client` package setup ([#1263](https://github.com/neptune-ai/neptune-client/pull/1263))

## neptune 1.0.1rc0

### Fixes
- Fixed `neptune-client` package setup ([#1263](https://github.com/neptune-ai/neptune-client/pull/1263))

## neptune 1.0.0

### Changes
- Disabled automatic casting to strings for unsupported by Neptune types ([#1215](https://github.com/neptune-ai/neptune-client/pull/1215))
- Moved modules from `neptune.new` to `neptune` with compatibility imports and marked `neptune.new` as deprecated ([#1213](https://github.com/neptune-ai/neptune-client/pull/1213))
- Removed `neptune.*` legacy modules ([#1206](https://github.com/neptune-ai/neptune-client/pull/1206))
- Removed `get_project` function ([#1214](https://github.com/neptune-ai/neptune-client/pull/1214))
- Removed `init` function ([#1216](https://github.com/neptune-ai/neptune-client/pull/1216))
- Removed `get_last_run` function ([#1217](https://github.com/neptune-ai/neptune-client/pull/1217))
- Removed `run` parameter from `init_run` function ([#1218](https://github.com/neptune-ai/neptune-client/pull/1218))
- Removed `model` parameter from `init_model` function ([#1223](https://github.com/neptune-ai/neptune-client/pull/1223))
- Removed `version` parameter from `init_model_version` function ([#1223](https://github.com/neptune-ai/neptune-client/pull/1223))
- Monitoring is off by default for interactive Python kernels ([#1219](https://github.com/neptune-ai/neptune-client/pull/1219))
- Removed `name` parameter from `init_project` function and `management` API ([#1227](https://github.com/neptune-ai/neptune-client/pull/1227))
- Monitoring namespace based on hostname, process id and thread id ([#1222](https://github.com/neptune-ai/neptune-client/pull/1222))
- Removed deprecated `--run` option from `neptune sync` command ([#1231](https://github.com/neptune-ai/neptune-client/pull/1231))
- Update methods to have mainly keyword arguments ([#1228](https://github.com/neptune-ai/neptune-client/pull/1228))
- Removed `Run._short_id` property ([#1234](https://github.com/neptune-ai/neptune-client/pull/1234))
- Removed `get_run_url` method ([#1238](https://github.com/neptune-ai/neptune-client/pull/1238))
- Removed `neptune.new.sync` module ([#1240](https://github.com/neptune-ai/neptune-client/pull/1240))
- Change run status in the table returned by `fetch_runs_table` to Active / Inactive ([#1233](https://github.com/neptune-ai/neptune-client/pull/1233))
- Package renamed from `neptune-client` to `neptune` ([#1225](https://github.com/neptune-ai/neptune-client/pull/1225))
- Changed values used to filter runs table by state ([#1253](https://github.com/neptune-ai/neptune-client/pull/1253))
- Added warning for unsupported types ([#1255](https://github.com/neptune-ai/neptune-client/pull/1255))

### Fixes
- Fixed input value type verification for `append()` method ([#1254](https://github.com/neptune-ai/neptune-client/pull/1254))

## neptune-client 0.16.18

### Fixes
- Fix handling connection errors when refreshing oauth token ([#1204](https://github.com/neptune-ai/neptune-client/pull/1204))
- Fix syncing offline runs with file upload ([#1211](https://github.com/neptune-ai/neptune-client/pull/1211))

## neptune-client 0.16.17

### Features
- Added support for `detectron2` integration ([#1190](https://github.com/neptune-ai/neptune-client/pull/1190))
- Make neptune-aws package installable as `pip install neptune[aws]`.  ([#1176](https://github.com/neptune-ai/neptune-client/pull/1176))

### Fixes
- Added support of tuple in stringify_unsupported ([#1196](https://github.com/neptune-ai/neptune-client/pull/1196))
- Fixed lack of `__repr__` for `StringifyValue` ([#1195](https://github.com/neptune-ai/neptune-client/pull/1195))

## neptune-client 0.16.16

### Features
- Added `stringify_unsupported` function for handling backward compatibility of implicit casting ([#1177](https://github.com/neptune-ai/neptune-client/pull/1177))
- Better support for `Handler` level objects ([#1178](https://github.com/neptune-ai/neptune-client/pull/1178))

### Changes
- Docstrings and deprecation messages updated ([#1182](https://github.com/neptune-ai/neptune-client/pull/1182))
- Deprecate name parameter in init_project and management API ([#1175](https://github.com/neptune-ai/neptune-client/pull/1175))

### Fixes
- Fixed deprecation warnings for implicit casting to string ([#1177](https://github.com/neptune-ai/neptune-client/pull/1177))
- Disabled info about stopping when using read-only mode ([#1166](https://github.com/neptune-ai/neptune-client/pull/1166))
- Disabled "Explore the metadata" message when stopping in debug mode ([#1165](https://github.com/neptune-ai/neptune-client/pull/1165))

## neptune-client 0.16.15

### Fixes
- Correct detection of missing attributes ([#1155](https://github.com/neptune-ai/neptune-client/pull/1155))
- Fixed entrypoint upload on Windows when entrypoint and source files doesnt share same drive ([#1161](https://github.com/neptune-ai/neptune-client/pull/1161))

## neptune-client 0.16.14

### Features
- Add append and extend ([#1050](https://github.com/neptune-ai/neptune-client/pull/1050))

## neptune-client 0.16.13

### Changes
- Automatically Clean junk metadata on script runs ([#1083](https://github.com/neptune-ai/neptune-client/pull/1083), [#1093](https://github.com/neptune-ai/neptune-client/pull/1093))
- New `neptune clear` command ([#1091](https://github.com/neptune-ai/neptune-client/pull/1091), [#1094](https://github.com/neptune-ai/neptune-client/pull/1094))
- `neptune sync` removes junk metadata ([#1092](https://github.com/neptune-ai/neptune-client/pull/1092))
- Increase LOGGED_IMAGE_SIZE_LIMIT_MB to 32MB ([#1090](https://github.com/neptune-ai/neptune-client/pull/1090))

### Fixes
- Fix possible deadlock in `stop()` ([#1104](https://github.com/neptune-ai/neptune-client/pull/1104))
- Add request size limit to avoid 403 error ([#1089](https://github.com/neptune-ai/neptune-client/pull/1089))

## neptune-client 0.16.12

### Changes
- Building a package with Poetry ([#1069](https://github.com/neptune-ai/neptune-client/pull/1069))
- Automatically convert image and html like assignments to uploads  ([#1006](https://github.com/neptune-ai/neptune-client/pull/1006))
- File.from_stream does not load content into memory ([#1065](https://github.com/neptune-ai/neptune-client/pull/1065))
- Move sync and status commands to `neptune.new.cli` package [#1078](https://github.com/neptune-ai/neptune-client/pull/1078)
- `neptune status` - shows trashed containers [#1079](https://github.com/neptune-ai/neptune-client/pull/1079)
- Drop limits for in-memory Files ([#1070](https://github.com/neptune-ai/neptune-client/pull/1070))

## neptune-client 0.16.11

### Fixes
- Fixed versioneer configuration and version detection in conda package ([#1061](https://github.com/neptune-ai/neptune-client/pull/1061))

### Changes
- Upload in-memory files using copy stored on disk ([#1052](https://github.com/neptune-ai/neptune-client/pull/1052))

## neptune-client 0.16.10

### Features
- Track artifacts on S3 compatible storage ([#1053](https://github.com/neptune-ai/neptune-client/pull/1053))

### Fixes
- Update jsonschema requirement with explicit `format` specifier ([#1010](https://github.com/neptune-ai/neptune-client/pull/1010))
- Escape inputs to SQL in Artifact LocalFileHashStorage ([#1034](https://github.com/neptune-ai/neptune-client/pull/1034))
- `jsonschema` requirements unpined and patched related Bravado issue ([#1051](https://github.com/neptune-ai/neptune-client/pull/1051))
- Version checking with importlib and versioneer config update ([#1048](https://github.com/neptune-ai/neptune-client/pull/1048))

### Changes
- More consistent and strict way of git repository, source files and entrypoint detection ([#1007](https://github.com/neptune-ai/neptune-client/pull/1007))
- Moved neptune and neptune_cli to src dir ([#1027](https://github.com/neptune-ai/neptune-client/pull/1027))
- `fetch_runs_table(...)`, `fetch_models_table(...)` and `fetch_model_versions_table(...)` now queries only non-trashed ([#1033](https://github.com/neptune-ai/neptune-client/pull/1033))
- `get_last_run`, `get_run_url`, `get_project` and `neptune.init` marked as deprecated ([#1025](https://github.com/neptune-ai/neptune-client/pull/1025))
- Deprecated implicit casting of objects to strings with `log` and `assign` operations ([#1028](https://github.com/neptune-ai/neptune-client/pull/1028))
- Internally extracted legacy client to `legacy` submodule ([#1039](https://github.com/neptune-ai/neptune-client/pull/1039))
- Marked legacy client as deprecated ([#1047](https://github.com/neptune-ai/neptune-client/pull/1047))

## neptune-client 0.16.9

### Fixes

- Management docstring adjustments ([#1016](https://github.com/neptune-ai/neptune-client/pull/1016))
- Few minor fixes

## neptune-client 0.16.8

### Features
- Added support of HuggingFace integration ([#948](https://github.com/neptune-ai/neptune-client/pull/948))
- Implement trash_objects management function([#996](https://github.com/neptune-ai/neptune-client/pull/996))

### Fixes
- Fixed `with_id` deprecation message ([#1002](https://github.com/neptune-ai/neptune-client/pull/1002))
- Fix passing None as deprecated parameter to deprecated_parameter decorator ([#1001](https://github.com/neptune-ai/neptune-client/pull/1001))

## neptune-client 0.16.7

### Features
- Exposed integrations related utils ([#983](https://github.com/neptune-ai/neptune-client/pull/983))
- Add new with_id parameter to init functions ([#985](https://github.com/neptune-ai/neptune-client/pull/985))
- Introduce filtering columns when fetching run, model and model_version tables ([#986](https://github.com/neptune-ai/neptune-client/pull/986))

### Fixes
- Stop hanging indefinitely on wait when async data synchronization process is dead ([#909](https://github.com/neptune-ai/neptune-client/pull/909))
- Finish stop() faster when async data synchronization process dies ([#909](https://github.com/neptune-ai/neptune-client/pull/909))

## neptune-client 0.16.6

### Features
- Added support for Prophet integration ([#978](https://github.com/neptune-ai/neptune-client/pull/978))
- Log argparse.Namespace objects as dicts ([#984](https://github.com/neptune-ai/neptune-client/pull/984))

## neptune-client 0.16.5

### Features
- Added `NEPTUNE_MODE` environment variable ([#928](https://github.com/neptune-ai/neptune-client/pull/928))
- Added support of Service account management ([#927](https://github.com/neptune-ai/neptune-client/pull/927))
- More informational exception due to plotly and matplotlib incompatibility ([#960](https://github.com/neptune-ai/neptune-client/pull/960))
- Dedicated exceptions for collision and validation errors in `create_project()` ([#965](https://github.com/neptune-ai/neptune-client/pull/965))
- Project key is now optional in API. If it is not provided by user it is generated. ([#946](https://github.com/neptune-ai/neptune-client/pull/946))

### Breaking changes
- Former `ProjectNameCollision` exception renamed to AmbiguousProjectName ([#965](https://github.com/neptune-ai/neptune-client/pull/965))

## neptune-client 0.16.4

### Fixes
- Fix uploading in-memory files lager than 5MB ([#924](https://github.com/neptune-ai/neptune-client/pull/924))
- fetch_extension added to Handler ([#923](https://github.com/neptune-ai/neptune-client/pull/923))

### Changes
- Force jsonschema version < 4.0.0 ([#922](https://github.com/neptune-ai/neptune-client/pull/922))

- Rename and copy update for UnsupportedClientVersion and DeprecatedClientLibraryVersion ([#917](https://github.com/neptune-ai/neptune-client/pull/917))

## neptune-client 0.16.3

### Features
- Added fetching Models method to Project ([#916](https://github.com/neptune-ai/neptune-client/pull/916))

### Fixes
- Fix computing of a multipart upload chunk size ([#897](https://github.com/neptune-ai/neptune-client/pull/897))
- Matching all listed tags instead of any when calling `fetch_runs_table` ([#899](https://github.com/neptune-ai/neptune-client/pull/899))
- Fix invalid processing of delete followed by file upload in a single batch ([#880](https://github.com/neptune-ai/neptune-client/pull/880))
### Changes
- `click.echo` replaced with `logging` ([#903](https://github.com/neptune-ai/neptune-client/pull/903))

## neptune-client 0.16.2

### Features
 - Sync only offline runs inside '.neptune' directory CLI flag ([#894](https://github.com/neptune-ai/neptune-client/pull/894))

### Fixes
- Fix handling of server errors ([#896](https://github.com/neptune-ai/neptune-client/pull/896))

## neptune-client 0.16.1

### Features
- Print metadata url on stop ([#883](https://github.com/neptune-ai/neptune-client/pull/883))

### Fixes
- Fix handling Internal Server Error ([#885](https://github.com/neptune-ai/neptune-client/pull/885))

## neptune-client 0.16.0

### Features
- Added python 3.10 support ([#879](https://github.com/neptune-ai/neptune-client/pull/879))
- Dropped official support for python 3.6 ([#879](https://github.com/neptune-ai/neptune-client/pull/879))

### Fixes
- restart upload when file changes during ([#877](https://github.com/neptune-ai/neptune-client/pull/877))

## neptune-client 0.15.2

### Features
- Added support for workspace visibility in Management API ([#843](https://github.com/neptune-ai/neptune-client/pull/843))
- Exposed container with a property of Handler ([#864](https://github.com/neptune-ai/neptune-client/pull/864))

## neptune-client 0.15.1

### Fixes
- Restore __version__ in neptune.new ([#860](https://github.com/neptune-ai/neptune-client/pull/860))

## neptune-client 0.15.0

### Features
- Methods for creating and manipulating Model Registry objects ([#794](https://github.com/neptune-ai/neptune-client/pull/794))

### Changes
- Renamed --run parameter to --object in `neptune sync` (previous kept as deprecated, [#849](https://github.com/neptune-ai/neptune-client/pull/849))
- More helpful error message on SSL validation problem ([#853](https://github.com/neptune-ai/neptune-client/pull/853))
- Added names to daemon worker threads ([#851](https://github.com/neptune-ai/neptune-client/pull/851))
- Stopped forwarding every attribute from Handler to Attribute ([#815](https://github.com/neptune-ai/neptune-client/pull/815))

## neptune-client 0.14.3

### Features
- Stripping whitespaces from Neptune API Token ([#825](https://github.com/neptune-ai/neptune-client/pull/825))

### Fixes
- Raise proper exception when invalid token were provided ([#825](https://github.com/neptune-ai/neptune-client/pull/825))
- Make status error-handling in legacy client consistent with neptune.new ([#829](https://github.com/neptune-ai/neptune-client/pull/829))

## neptune-client 0.14.2

### Features
- Use new file upload API ([#789](https://github.com/neptune-ai/neptune-client/pull/789))

### Fixes
- Fixed listing available workspaces when invalid name was provided ([#818](https://github.com/neptune-ai/neptune-client/pull/818))
- Added proper docstrings for Project-Level Metadata ([#812](https://github.com/neptune-ai/neptune-client/pull/812))
- Fixed backward compatibility when syncing old offline data ([#810](https://github.com/neptune-ai/neptune-client/pull/810))
- Prevent original numpy array from modifying ([#821](https://github.com/neptune-ai/neptune-client/pull/821))
- Unpin `jsonschema<4`, pin `swagger-spec-validator>=2.7.4` until bravado releases new version ([#820](https://github.com/neptune-ai/neptune-client/pull/820))


## neptune-client 0.14.1

### Fixes
- Fixed legacy url in NVML information ([#795](https://github.com/neptune-ai/neptune-client/pull/795))
- Make init_project accepting kwargs only ([#805](https://github.com/neptune-ai/neptune-client/pull/805))

## neptune-client 0.14.0

### Features
- Interacting with project-level metadata ([#758](https://github.com/neptune-ai/neptune-client/pull/758))
- Copy feature for non-file single value attributes ([#768](https://github.com/neptune-ai/neptune-client/pull/768))

### Fixes
- Fix verifying data size limits in String Atoms and File.from_content ([#784](https://github.com/neptune-ai/neptune-client/pull/784))

## neptune-client 0.13.5

### Fixes
- Restore RunMode for backward compatibility ([#775](https://github.com/neptune-ai/neptune-client/pull/775))
- Restore imports for backward compatibility ([#777](https://github.com/neptune-ai/neptune-client/pull/777))
- Limit number of Series elements sent in single request ([#780](https://github.com/neptune-ai/neptune-client/pull/780))

## neptune-client 0.13.4

### Fixes
- Fix issue that prevented waiting for subprocesses to finish after receiving stop signal from backend ([#774](https://github.com/neptune-ai/neptune-client/pull/774))
  Timeout now overridable using environment var `NEPTUNE_SUBPROCESS_KILL_TIMEOUT`

## neptune-client 0.13.3

### Fixes
- Fixed multithreading bug with StdStreamCaptureLogger ([#762](https://github.com/neptune-ai/neptune-client/pull/762))

## neptune-client 0.13.2

### Fixes
- Fixed fetching numeric values in debug mode ([#745](https://github.com/neptune-ai/neptune-client/pull/745))
- Ensure StdStreamCaptureLogger doesn't log after .close() ([#759](https://github.com/neptune-ai/neptune-client/pull/759))

## neptune-client 0.13.1

### Features
- PyTorchLightning integration is imported directly from `pytorch-lightnig` repo ([#673](https://github.com/neptune-ai/neptune-client/pull/673))

### Fixes
- Fix issue with file upload retry buffer causing 400 bad requests ([#743](https://github.com/neptune-ai/neptune-client/pull/743))

## neptune-client 0.13.0

### Features
- Provide names of existing run attributes to IPython's suggestion mechanism ([#740](https://github.com/neptune-ai/neptune-client/pull/740))
- Add docstrings for project management API ([#738](https://github.com/neptune-ai/neptune-client/pull/738))

### Fixes
- Update MemberRoles to match values in the UI ([#738](https://github.com/neptune-ai/neptune-client/pull/738))

## neptune-client 0.12.1

### Fixes
- Support Artifacts in fetch_runs_table() ([#728](https://github.com/neptune-ai/neptune-client/pull/728))

## neptune-client 0.12.0

### Features
- Human-readable objects representation via `__repr__` ([#717](https://github.com/neptune-ai/neptune-client/pull/717))
- Added project management API ([#695](https://github.com/neptune-ai/neptune-client/pull/695),
  [#720](https://github.com/neptune-ai/neptune-client/pull/720))
- Performance improvements when creating several runs ([#695](https://github.com/neptune-ai/neptune-client/pull/695))

### Fixes
- Temporarily pin `jsonschema<4` (4.0.0 is incompatible with `bravado`; [#719](https://github.com/neptune-ai/neptune-client/pull/719))

## neptune-client 0.11.0

### Fixes
- Boto3 non-strict requirement ([#708](https://github.com/neptune-ai/neptune-client/pull/708))
- Gracefully handle backends not supporting Artifacts ([#709](https://github.com/neptune-ai/neptune-client/pull/709))

## neptune-client 0.10.10

### Features
- API for Artifacts ([#703](https://github.com/neptune-ai/neptune-client/pull/703))

## neptune-client 0.10.9

### Features
- Added psutil as a base requirement ([#675](https://github.com/neptune-ai/neptune-client/pull/675))
- Added capture_traceback in neptune.init() ([#676](https://github.com/neptune-ai/neptune-client/pull/676))

### Fixes
- Fix exception type raised on calling missing method on Handler ([#693](https://github.com/neptune-ai/neptune-client/pull/693))

## neptune-client 0.10.8

### Fixes
- Fix leaks of descriptors
- Fix possible deadlock on synchronisation in async mode

## neptune-client 0.10.7

### Fixes
- Fixed url building in Windows ([#672](https://github.com/neptune-ai/neptune-client/pull/672))

## neptune-client 0.10.6

### Fixes
- Fixed slashes in file operations url concatenation ([#666](https://github.com/neptune-ai/neptune-client/pull/666))

## neptune-client 0.10.5

### Fixes
- Only print info if exception actually occurred when using Run as context manager ([#650](https://github.com/neptune-ai/neptune-client/pull/650))

## neptune-client 0.10.4

### Features
- Added long description for PyPI ([#642](https://github.com/neptune-ai/neptune-client/pull/642))

### Fixes
- Fixed GitPython importing during package preparation ([#647](https://github.com/neptune-ai/neptune-client/pull/647))

## neptune-client 0.10.3

### Features
- Checking current working directory in addition to entrypoint when looking for git repository ([#633](https://github.com/neptune-ai/neptune-client/pull/633))
- Added support for Kedro integration ([#641](https://github.com/neptune-ai/neptune-client/pull/641))

## neptune-client 0.10.2

### Features
- Added NEPTUNE_MONITORING_NAMEPSACE environment variable ([#623](https://github.com/neptune-ai/neptune-client/pull/623))

### Fixes
- Use absolute path for operations queue([#624](https://github.com/neptune-ai/neptune-client/pull/624))
- Fix race condition in operations queue([#626](https://github.com/neptune-ai/neptune-client/pull/626))

## neptune-client 0.10.1

### Features
- Delete namespace (and all child fields and namespaces) ([#619](https://github.com/neptune-ai/neptune-client/pull/619))
- .pop() works invoked on a field ([#617](https://github.com/neptune-ai/neptune-client/pull/617))
- Logging version when using python logger integration ([#622](https://github.com/neptune-ai/neptune-client/pull/622))

## neptune-client 0.10.0

### Breaking changes
- Return path from requested prefix instead of root when fetching namespace ([#609](https://github.com/neptune-ai/neptune-client/pull/609))

### Features
- Heuristics to help users find out they're writing legacy code with new client API or vice versa ([#607](https://github.com/neptune-ai/neptune-client/pull/607))
- Lookup for projects without workspace specification and listing user projects and workspaces ([#615](https://github.com/neptune-ai/neptune-client/pull/615))
- Mechanism to prevent using legacy Experiments in new-API integrations ([#611](https://github.com/neptune-ai/neptune-client/pull/611))

## neptune-client 0.9.19

### Breaking changes
- Prevent logging into stopped runs ([#602](https://github.com/neptune-ai/neptune-client/pull/602))

### Features
- Added more informal exception for invalid API token ([#601](https://github.com/neptune-ai/neptune-client/pull/601))

### Fixes
- **Legacy client** Improved stability by adding retry on failure when uploading ([#604](https://github.com/neptune-ai/neptune-client/pull/604))

## neptune-client 0.9.18

### Fixes
- Check get_ipython() for None ([#598](https://github.com/neptune-ai/neptune-client/pull/598))

## neptune-client 0.9.17

### Features
- Remind user about stopping runs in interactive console and notebooksz ([#595](https://github.com/neptune-ai/neptune-client/pull/595))
- Updating error messages and links to docs ([#593](https://github.com/neptune-ai/neptune-client/pull/593))
- Added support for fast.ai integration ([#590](https://github.com/neptune-ai/neptune-client/pull/590))

## neptune-client 0.9.16

### Fixes
- Allow for updating an already assigned Namespace instead of failing with errors (mostly affects Optuna integration) ([#585](https://github.com/neptune-ai/neptune-client/pull/585))<|MERGE_RESOLUTION|>--- conflicted
+++ resolved
@@ -1,12 +1,10 @@
 ## neptune 1.14.0
 
-<<<<<<< HEAD
 ### Changes
 - Neptune captures diffs in standard git format ([#1891](https://github.com/neptune-ai/neptune-client/pull/1891))
-=======
+
 ### Features
 - More descriptive warning message on hitting workspace logging-rate limits ([#1895](https://github.com/neptune-ai/neptune-client/pull/1895))
->>>>>>> 657a7590
 
 ## neptune 1.13.0
 
