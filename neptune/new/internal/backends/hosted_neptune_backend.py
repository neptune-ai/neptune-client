--- conflicted
+++ resolved
@@ -19,12 +19,7 @@
 
 import click
 from bravado.exception import HTTPNotFound, HTTPUnprocessableEntity
-<<<<<<< HEAD
-=======
-from bravado.requests_client import RequestsClient
-from packaging import version
 from simplejson import JSONDecodeError
->>>>>>> fcf6e6d3
 
 from neptune.new.internal.artifacts.types import ArtifactFileData
 from neptune.patterns import PROJECT_QUALIFIED_NAME_PATTERN
@@ -82,7 +77,6 @@
 from neptune.new.internal.backends.operation_api_name_visitor import OperationApiNameVisitor
 from neptune.new.internal.backends.operation_api_object_converter import OperationApiObjectConverter
 from neptune.new.internal.backends.operations_preprocessor import OperationsPreprocessor
-<<<<<<< HEAD
 from neptune.new.internal.backends.utils import with_api_exceptions_handler
 from neptune.new.internal.backends.hosted_client import (
     DEFAULT_REQUEST_KWARGS,
@@ -90,16 +84,8 @@
     create_backend_client,
     create_leaderboard_client,
     create_artifacts_client,
-=======
-from neptune.new.internal.backends.utils import (
-    create_swagger_client,
-    update_session_proxies,
-    verify_client_version,
-    verify_host_resolution,
-    with_api_exceptions_handler,
     OptionalFeatures,
     MissingApiClient,
->>>>>>> fcf6e6d3
 )
 from neptune.new.internal.credentials import Credentials
 from neptune.new.internal.operation import (
@@ -131,36 +117,16 @@
             ssl_verify=ssl_verify(),
             proxies=proxies
         )
-<<<<<<< HEAD
-=======
-        try:
-            self.artifacts_client = create_swagger_client(
-                build_operation_url(self._client_config.api_url, self.ARTIFACTS_SWAGGER_PATH),
-                self._http_client
-            )
+
+        self.backend_client = create_backend_client(self._client_config, self._http_client)
+        self.leaderboard_client = create_leaderboard_client(self._client_config, self._http_client)
+
+        try:
+            create_artifacts_client(self._client_config, self._http_client)
         except JSONDecodeError:
             # thanks for nice error handling, bravado
             self.artifacts_client = MissingApiClient(self)
             self.missing_features.append(OptionalFeatures.ARTIFACTS)
-
-        # TODO: Do not use NeptuneAuthenticator from old_neptune. Move it to new package.
-        self._authenticator = NeptuneAuthenticator(
-            self.credentials.api_token,
-            token_client,
-            ssl_verify,
-            proxies)
-        self._http_client.authenticator = self._authenticator
-
-        user_agent = 'neptune-client/{lib_version} ({system}, python {python_version})'.format(
-            lib_version=neptune_client_version,
-            system=platform.platform(),
-            python_version=platform.python_version())
-        self._http_client.session.headers.update({'User-Agent': user_agent})
->>>>>>> fcf6e6d3
-
-        self.backend_client = create_backend_client(self._client_config, self._http_client)
-        self.leaderboard_client = create_leaderboard_client(self._client_config, self._http_client)
-        self.artifacts_client = create_artifacts_client(self._client_config, self._http_client)
 
     def verify_feature_available(self, feature_name: str):
         if feature_name in self.missing_features:
