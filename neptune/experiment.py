#
# Copyright (c) 2019, Neptune Labs Sp. z o.o.
#
# Licensed under the Apache License, Version 2.0 (the "License");
# you may not use this file except in compliance with the License.
# You may obtain a copy of the License at
#
#     http://www.apache.org/licenses/LICENSE-2.0
#
# Unless required by applicable law or agreed to in writing, software
# distributed under the License is distributed on an "AS IS" BASIS,
# WITHOUT WARRANTIES OR CONDITIONS OF ANY KIND, either express or implied.
# See the License for the specific language governing permissions and
# limitations under the License.
#

import pandas as pd
from pandas.errors import EmptyDataError

from neptune.utils import map_values, align_channels_on_x, is_float


class Experiment(object):
    """It contains all the information about a Neptune Experiment

    This class lets you extract experiment by, short experiment id, names of all the channels,
    system properties and other properties, parameters, numerical channel values,
    information about the hardware utilization during the experiment

    Args:
        client(`neptune.Client'): Client object
        leaderboard_entry(`neptune.model.LeaderboardEntry`): LeaderboardEntry object

    Examples:
        Instantiate a session.

        >>> from neptune.session import Session
        >>> session = Session()

        Fetch a project and a list of experiments.

        >>> project = session.get_projects('neptune-ml')['neptune-ml/Salt-Detection']
        >>> experiments = project.get_experiments(state=['aborted'], owner=['neyo'], min_running_time=100000)

        Get an experiment instance.

        >>> experiment = experiments[0]
        >>> experiment
        Experiment(SAL-1609)

    Todo:
        Column sorting
    """

    def __init__(self, client, leaderboard_entry):
        self._client = client
        self._leaderboard_entry = leaderboard_entry

    @property
    def id(self):
        """ Experiment short id

        Examples:
            Instantiate a session.

            >>> from neptune.session import Session
            >>> session = Session()

            Fetch a project and a list of experiments.

            >>> project = session.get_projects('neptune-ml')['neptune-ml/Salt-Detection']
            >>> experiments = project.get_experiments(state=['aborted'], owner=['neyo'], min_running_time=100000)

            Get an experiment instance.

            >>> experiment = experiments[0]

            Get experiment short id.

            >>> experiment.id
            'SAL-1609'

        """
        return self._leaderboard_entry.id

    @property
    def internal_id(self):
        return self._leaderboard_entry.internal_id

    @property
    def system_properties(self):
        """Retrieve system properties like owner, times of creation and completion, worker type, etc.

        Returns:
            `pandas.DataFrame`: Dataframe that has 1 row containing a column for every property.

        Examples:
            Instantiate a session.

            >>> from neptune.session import Session
            >>> session = Session()

            Fetch a project and a list of experiments.

            >>> project = session.get_projects('neptune-ml')['neptune-ml/Salt-Detection']
            >>> experiments = project.get_experiments(state=['aborted'], owner=['neyo'], min_running_time=100000)

            Get an experiment instance.

            >>> experiment = experiments[0]

            Get experiment system properties.

            >>> experiment.system_properties

        Note:
            The list of supported system properties may change over time.

        """
        return self._simple_dict_to_dataframe(self._leaderboard_entry.system_properties)

    @property
    def channels(self):
        """Retrieve all channel names along with their types for this experiment.

        Returns:
            dict: A dictionary mapping a channel name to its type.

        Examples:
            Instantiate a session.

            >>> from neptune.session import Session
            >>> session = Session()

            Fetch a project and a list of experiments.

            >>> project = session.get_projects('neptune-ml')['neptune-ml/Salt-Detection']
            >>> experiments = project.get_experiments(state=['aborted'], owner=['neyo'], min_running_time=100000)

            Get an experiment instance.

            >>> experiment = experiments[0]

            Get experiment channels.

            >>> experiment.channels

        """
        return dict(
            (ch.name, ch.type) for ch in self._leaderboard_entry.channels
        )

    def send_metric(self, name, x, y=None):
<<<<<<< HEAD

=======
>>>>>>> 4b21d304
        if x is None:
            raise ValueError("No value provided")
        elif not is_float(x):
            raise ValueError("Invalid x value provided")

        if y is None:
            y = x
            x = None

        if not is_float(y):
            raise ValueError("Invalid y value provided")

        self._send_channel_value(name, "numeric", x, dict(numeric_value=y))

<<<<<<< HEAD
=======
    def send_text(self, name, x, y=None):
        if x is None:
            raise ValueError("No value provided")

        if y is None:
            y = x
            x = None

        self._send_channel_value(name, "text", x, dict(text_value=y))

>>>>>>> 4b21d304
    @property
    def parameters(self):
        """Retrieve parameters for this experiment.

        Returns:
            `pandas.DataFrame`: Dataframe that has 1 row containing a column for every parameter.

        Examples:
            Instantiate a session.

            >>> from neptune.session import Session
            >>> session = Session()

            Fetch a project and a list of experiments.

            >>> project = session.get_projects('neptune-ml')['neptune-ml/Salt-Detection']
            >>> experiments = project.get_experiments(state=['aborted'], owner=['neyo'], min_running_time=100000)

            Get an experiment instance.

            >>> experiment = experiments[0]

            Get experiment parameters.

            >>> experiment.parameters

        """
        return self._simple_dict_to_dataframe(self._leaderboard_entry.parameters)

    @property
    def properties(self):
        """Retrieve user-defined properties for this experiment.

        Returns:
            `pandas.DataFrame`: Dataframe that has 1 row containing a column for every property.

        Examples:
            Instantiate a session.

            >>> from neptune.session import Session
            >>> session = Session()

            Fetch a project and a list of experiments.

            >>> project = session.get_projects('neptune-ml')['neptune-ml/Salt-Detection']
            >>> experiments = project.get_experiments(state=['aborted'], owner=['neyo'], min_running_time=100000)

            Get an experiment instance.

            >>> experiment = experiments[0]

            Get experiment properties.

            >>> experiment.properties

        """
        return self._simple_dict_to_dataframe(self._leaderboard_entry.properties)

    def get_hardware_utilization(self):
        """Retrieve RAM, CPU and GPU utilization throughout the experiment.

        The returned DataFrame contains 2 columns (x_*, y_*) for each of: RAM, CPU and each GPU.
        The x_ column contains the time (in milliseconds) from the experiment start,
        while the y_ column contains the value of the appropriate metric.

        RAM and GPU memory usage is returned in gigabytes.
        CPU and GPU utilization is returned as a percentage (0-100).

        E.g. For an experiment using a single GPU, this method will return a DataFrame
        of the following columns:

        x_ram, y_ram, x_cpu, y_cpu, x_gpu_util_0, y_gpu_util_0, x_gpu_mem_0, y_gpu_mem_0

        The following values denote that after 3 seconds, the experiment used 16.7 GB of RAM.
        x_ram, y_ram = 3000, 16.7

        The returned DataFrame may contain NaNs if one of the metrics has more values than others.

        Returns:
            `pandas.DataFrame`: Dataframe containing the hardware utilization metrics throughout the experiment.

        Examples:
            Instantiate a session.

            >>> from neptune.session import Session
            >>> session = Session()

            Fetch a project and a list of experiments.

            >>> project = session.get_projects('neptune-ml')['neptune-ml/Salt-Detection']
            >>> experiments = project.get_experiments(state=['aborted'], owner=['neyo'], min_running_time=100000)

            Get an experiment instance.

            >>> experiment = experiments[0]

            Get hardware utilization channels.

            >>> experiment.get_hardware_utilization

        """
        metrics_csv = self._client.get_metrics_csv(self._leaderboard_entry.internal_id)
        try:
            return pd.read_csv(metrics_csv)
        except EmptyDataError:
            return pd.DataFrame()

    def get_numeric_channels_values(self, *channel_names):
        """
        Retrieve values of specified numeric channels.

        The returned DataFrame contains 1 additional column x along with the requested channels.

        E.g. get_numeric_channels_values('loss', 'auc') will return a DataFrame of the following structure:
            x, loss, auc

        The returned DataFrame may contain NaNs if one of the channels has more values than others.

        Args:
            *channel_names: variable length list of names of the channels to retrieve values for.

        Returns:
            `pandas.DataFrame`: Dataframe containing the values for the requested numerical channels.

        Examples:
            Instantiate a session.

            >>> from neptune.session import Session
            >>> session = Session()

            Fetch a project and a list of experiments.

            >>> project = session.get_projects('neptune-ml')['neptune-ml/Salt-Detection']
            >>> experiments = project.get_experiments(state=['aborted'], owner=['neyo'], min_running_time=100000)

            Get an experiment instance.

            >>> exp = experiments[0]

            Get numeric channel value for channels 'unet_0 batch sum loss' and 'unet_1 batch sum loss'.

            >>> batch_channels = exp.get_numeric_channels_values('unet_0 batch sum loss', 'unet_1 batch sum loss')
            >>> epoch_channels = exp.get_numeric_channels_values('unet_0 epoch_val sum loss', 'Learning Rate')

        Note:
            Remember to fetch the dataframe for the channels that have a common temporal/iteration axis x.
            For example combine epoch channels to one dataframe and batch channels to the other
        """

        channels_data = {}
        for channel_name in channel_names:
            channel_id = self._leaderboard_entry.channels_dict_by_name[channel_name].id
            try:
                channels_data[channel_name] = pd.read_csv(
                    self._client.get_channel_points_csv(self._leaderboard_entry.internal_id, channel_id),
                    header=None,
                    names=['x_{}'.format(channel_name), 'y_{}'.format(channel_name)],
                    dtype=float
                )
            except EmptyDataError:
                channels_data[channel_name] = pd.DataFrame(
                    columns=['x_{}'.format(channel_name), 'y_{}'.format(channel_name)],
                    dtype=float
                )

        return align_channels_on_x(pd.concat(channels_data.values(), axis=1, sort=False))

    def __str__(self):
        return 'Experiment({})'.format(self.id)

    def __repr__(self):
        return str(self)

    def __eq__(self, o):
        return self.__dict__ == o.__dict__

    def __ne__(self, o):
        return not self.__eq__(o)

    @staticmethod
    def _simple_dict_to_dataframe(d):
        return pd.DataFrame.from_dict(map_values(lambda x: [x], d))

    def _send_channel_value(self, name, channel_type, x, y):
        channel = self._get_channel(name, channel_type)

        if x is None:
            if channel.x is None:
                channel.x = 0
            x = channel.x + 1
        elif x <= channel.x:
            raise ValueError("ValueError: X-coordinates must be strictly increasing. "
                             "Invalid Point({}, {}) for channel \"{}\"".format(x, y, name))

        self._client.send_channel_value(self.internal_id, channel.id, x, y)

        channel.x = x
        channel.y = y

        return channel

    def _get_channel(self, name, channel_type):
        channel = self._find_channel(name)
        if channel is None:
            channel = self._create_channel(name, channel_type)
        return channel

    def _find_channel(self, name):
        return next((channel for channel in self._leaderboard_entry.channels if channel.name == name), None)

    def _create_channel(self, name, channel_type):
        channel = self._client.create_channel(self.internal_id, name, channel_type)
        self._leaderboard_entry.add_channel(channel)
        return channel<|MERGE_RESOLUTION|>--- conflicted
+++ resolved
@@ -151,10 +151,6 @@
         )
 
     def send_metric(self, name, x, y=None):
-<<<<<<< HEAD
-
-=======
->>>>>>> 4b21d304
         if x is None:
             raise ValueError("No value provided")
         elif not is_float(x):
@@ -169,8 +165,6 @@
 
         self._send_channel_value(name, "numeric", x, dict(numeric_value=y))
 
-<<<<<<< HEAD
-=======
     def send_text(self, name, x, y=None):
         if x is None:
             raise ValueError("No value provided")
@@ -181,7 +175,6 @@
 
         self._send_channel_value(name, "text", x, dict(text_value=y))
 
->>>>>>> 4b21d304
     @property
     def parameters(self):
         """Retrieve parameters for this experiment.
