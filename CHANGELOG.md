## [UNRELEASED] neptune 1.9.0

### Changes
- Upgraded performance of sending series data to Neptune ([#1483](https://github.com/neptune-ai/neptune-client/pull/1483))


## neptune 1.8.0

### Features
- Programmatically delete trashed neptune objects ([#1475](https://github.com/neptune-ai/neptune-client/pull/1475))
- Added support for callbacks that stop the synchronization if the lag or lack of progress exceeds a certain threshold ([#1478](https://github.com/neptune-ai/neptune-client/pull/1478))

### Changes
<<<<<<< HEAD
- Compress (gzip) request to server, when server support it ([#1476](https://github.com/neptune-ai/neptune-client/pull/1476))
=======
- Add support for `retry-after` header in HTTPTooManyRequests ([#1477](https://github.com/neptune-ai/neptune-client/pull/1477))
- Bump boto3 required version to speed up installation via poetry ([#1481](https://github.com/neptune-ai/neptune-client/pull/1481))
>>>>>>> 80d5ac14

### Fixes
- Add newline at the end of generated `.patch` while tracking uncommitted changes ([#1473](https://github.com/neptune-ai/neptune-client/pull/1473))
- Clarify `NeptuneLimitExceedException` error message ([#1480](https://github.com/neptune-ai/neptune-client/pull/1480))


## neptune 1.7.0

### Features
- Added support for `airflow` integration ([#1466](https://github.com/neptune-ai/neptune-client/pull/1466))

### Changes
- Add handling of project limits ([#1456](https://github.com/neptune-ai/neptune-client/pull/1456))
- Language and style improvements ([#1465](https://github.com/neptune-ai/neptune-client/pull/1465))

### Fixes
- Fix exception handling in `ApiMethodWrapper.handle_neptune_http_errors` ([#1469](https://github.com/neptune-ai/neptune-client/pull/1469))
- Fix race condition between close and flush in disk queue ([#1470](https://github.com/neptune-ai/neptune-client/pull/1470))


## neptune 1.6.3

### Changes
- Expose metadata container state via a getter method ([#1463](https://github.com/neptune-ai/neptune-client/pull/1463))


## neptune 1.6.2

### Changes
- Identify client's artifact supported version by adding `X-Neptune-Artifact-Api-Version` header to get artifact attribute request ([#1436](https://github.com/neptune-ai/neptune-client/pull/1436))
- Import `JSONDecodeError` from `simplejson` instead of `requests` [#1451](https://github.com/neptune-ai/neptune-client/pull/1451)

### Fixes
- Cast integers outside 32 bits to float in `stringify_unsupported()` ([#1443](https://github.com/neptune-ai/neptune-client/pull/1443))


## neptune 1.6.1

### Fixes
- Fixed conda package due to improper non-required backoff requirement ([#1435](https://github.com/neptune-ai/neptune-client/pull/1435))

## neptune 1.6.0

### Features
- Added `list_fileset_files()` method to list files and directories contained in `FileSet` field ([#1412](https://github.com/neptune-ai/neptune-client/pull/1412))

### Fixes
- Fixed `stringify_unsupported` not catching a broader `MutableMapping` class ([#1427](https://github.com/neptune-ai/neptune-client/pull/1427))
- Cast keys in the resulting dictionary to string in `stringify_unsupported` ([#1427](https://github.com/neptune-ai/neptune-client/pull/1427))
- Fixed an issue where data was sometimes not uploaded in case the initial request to the Neptune servers failed ([#1429](https://github.com/neptune-ai/neptune-client/pull/1429))

## neptune 1.5.0

### Features
- Users can pass neptune data directory path by env variable ([#1409](https://github.com/neptune-ai/neptune-client/pull/1409))
- Filter S3 empty files and exclude metadata from computing of file's hash for new version of artifacts ([#1421](https://github.com/neptune-ai/neptune-client/pull/1421))

### Fixes
- Load CLI plug-ins in try..except block to avoid a failure in loading a plug-in to crash entire CLI ([#1392](https://github.com/neptune-ai/neptune-client/pull/1392))
- Fixed cleaning operation storage when using `sync` mode and forking ([#1413](https://github.com/neptune-ai/neptune-client/pull/1413))
- Fix FileDependenciesStrategy when the dependency file is in a folder ([#1411](https://github.com/neptune-ai/neptune-client/pull/1411))
- Fixed cleaning operation storage when using `async` mode and forking ([#1418](https://github.com/neptune-ai/neptune-client/pull/1418))

### Changes
- Allow disabling Git tracking by passing `git_ref=False` ([#1423](https://github.com/neptune-ai/neptune-client/pull/1423))


##  neptune 1.4.1

### Fixes
- Retry request when ChunkedEncodingError occurred. ([#1402](https://github.com/neptune-ai/neptune-client/pull/1402))
- Fixed performance issues on forking process  ([#1407](https://github.com/neptune-ai/neptune-client/pull/1407))


##  neptune 1.4.0

### Fixes
- Fixed operation processor bug if current working directory is different from the script directory ([#1391](https://github.com/neptune-ai/neptune-client/pull/1391))

### Features
- Added support for `tensorboard` integration ([#1368](https://github.com/neptune-ai/neptune-client/pull/1368))
- Added support for `mlflow` integration ([#1381](https://github.com/neptune-ai/neptune-client/pull/1381))


##  neptune 1.3.3rc0

### Changes
- Dependency tracking feature will log an error if a given file path doesn't exist ([#1389](https://github.com/neptune-ai/neptune-client/pull/1389))
- Use `importlib` instead of `pip freeze` in dependency tracking ([#1389](https://github.com/neptune-ai/neptune-client/pull/1389))
- Log both uploaded and inferred requirements to the same namespace ([#1389](https://github.com/neptune-ai/neptune-client/pull/1389))

### Fixes
- Fixed operation processor bug if current working directory is different from the script directory ([#1391](https://github.com/neptune-ai/neptune-client/pull/1391))
- Tracking uncommitted changes and dependencies will be skipped in case of any exception, to not disturb the run initialization ([#1395](https://github.com/neptune-ai/neptune-client/pull/1395))

## neptune 1.3.2

### Fixes
- Fixed GitPython `is_dirty` failing on Windows ([#1371](https://github.com/neptune-ai/neptune-client/pull/1371))
- Fix SSL errors after forking process ([#1353](https://github.com/neptune-ai/neptune-client/pull/1353))
- Fixed support of stringify value in series attributes with step ([#1373](https://github.com/neptune-ai/neptune-client/pull/1373))
- `dict`s and `Namespace`s that are written to runs and contain an empty string "" key now produce a warning and drop
  the entry with such a key instead of raising an
  exception ([#1374](https://github.com/neptune-ai/neptune-client/pull/1374))
- Fix dependency tracking by replacing `pipreqs` with `pip freeze` ([#1384](https://github.com/neptune-ai/neptune-client/pull/1384))

### Changes
- Added support of writing to archived project exception ([#1355](https://github.com/neptune-ai/neptune-client/pull/1355))

## neptune 1.3.1

### Fixes
- Fix ImportError when git is missing ([#1359](https://github.com/neptune-ai/neptune-client/pull/1359))

## neptune 1.3.0

### Features
- Added automatic tracking of dependencies ([#1345](https://github.com/neptune-ai/neptune-client/pull/1345))
- Added automatic tracking of uncommitted changes ([#1350]https://github.com/neptune-ai/neptune-client/pull/1350)

### Fixes
- Added support of project visibility exception ([#1343](https://github.com/neptune-ai/neptune-client/pull/1343))

### Changes
- Added support of active projects limit exception ([#1348](https://github.com/neptune-ai/neptune-client/pull/1348))

## neptune 1.2.0

### Changes
- Neptune objects and universal methods covered with docstrings ([#1309](https://github.com/neptune-ai/neptune-client/pull/1309))
- Added docstrings for Neptune packages and modules ([#1332](https://github.com/neptune-ai/neptune-client/pull/1332))

### Features
- Series objects accept `timestamps` and `steps` in their constructors ([#1318](https://github.com/neptune-ai/neptune-client/pull/1318))
- Users can be invited to the workspace with `management` api ([#1333](https://github.com/neptune-ai/neptune-client/pull/1333))
- Added support for `pytorch` integration ([#1337](https://github.com/neptune-ai/neptune-client/pull/1337))

### Fixes
- Print warning instead of crashing syncing thread when logging big integers ([#1336](https://github.com/neptune-ai/neptune-client/pull/1336))

## neptune 1.1.1

### Fixes
- Fixed handling errors in case of too long filenames provided with `sys.argv` ([#1305](https://github.com/neptune-ai/neptune-client/pull/1305))

## neptune 1.1.0

### Features
- Added ability to provide repository path with `GitRef` to `init_run` ([#1292](https://github.com/neptune-ai/neptune-client/pull/1292))
- Added `SupportsNamespaces` interface in `neptune.typing` for proper type annotations of Handler and Neptune objects ([#1280](https://github.com/neptune-ai/neptune-client/pull/1280))
- Added `NEPTUNE_SYNC_AFTER_STOP_TIMEOUT` environment variable ([#1260](https://github.com/neptune-ai/neptune-client/pull/1260))
- `Run`, `Model`, `ModelVersion` and `Project` could be created with constructor in addition to `init_*` functions ([#1246](https://github.com/neptune-ai/neptune-client/pull/1246))

### Fixes
- Setting request timeout to 10 minutes instead of infinite ([#1295](https://github.com/neptune-ai/neptune-client/pull/1295))

## neptune 1.0.2

### Fixes
- Properly handle expired oauth token ([#1271](https://github.com/neptune-ai/neptune-client/pull/1271))

## neptune 1.0.1

### Fixes
- Fixed `neptune-client` package setup ([#1263](https://github.com/neptune-ai/neptune-client/pull/1263))

## neptune 1.0.1rc0

### Fixes
- Fixed `neptune-client` package setup ([#1263](https://github.com/neptune-ai/neptune-client/pull/1263))

## neptune 1.0.0

### Changes
- Disabled automatic casting to strings for unsupported by Neptune types ([#1215](https://github.com/neptune-ai/neptune-client/pull/1215))
- Moved modules from `neptune.new` to `neptune` with compatibility imports and marked `neptune.new` as deprecated ([#1213](https://github.com/neptune-ai/neptune-client/pull/1213))
- Removed `neptune.*` legacy modules ([#1206](https://github.com/neptune-ai/neptune-client/pull/1206))
- Removed `get_project` function ([#1214](https://github.com/neptune-ai/neptune-client/pull/1214))
- Removed `init` function ([#1216](https://github.com/neptune-ai/neptune-client/pull/1216))
- Removed `get_last_run` function ([#1217](https://github.com/neptune-ai/neptune-client/pull/1217))
- Removed `run` parameter from `init_run` function ([#1218](https://github.com/neptune-ai/neptune-client/pull/1218))
- Removed `model` parameter from `init_model` function ([#1223](https://github.com/neptune-ai/neptune-client/pull/1223))
- Removed `version` parameter from `init_model_version` function ([#1223](https://github.com/neptune-ai/neptune-client/pull/1223))
- Monitoring is off by default for interactive Python kernels ([#1219](https://github.com/neptune-ai/neptune-client/pull/1219))
- Removed `name` parameter from `init_project` function and `management` API ([#1227](https://github.com/neptune-ai/neptune-client/pull/1227))
- Monitoring namespace based on hostname, process id and thread id ([#1222](https://github.com/neptune-ai/neptune-client/pull/1222))
- Removed deprecated `--run` option from `neptune sync` command ([#1231](https://github.com/neptune-ai/neptune-client/pull/1231))
- Update methods to have mainly keyword arguments ([#1228](https://github.com/neptune-ai/neptune-client/pull/1228))
- Removed `Run._short_id` property ([#1234](https://github.com/neptune-ai/neptune-client/pull/1234))
- Removed `get_run_url` method ([#1238](https://github.com/neptune-ai/neptune-client/pull/1238))
- Removed `neptune.new.sync` module ([#1240](https://github.com/neptune-ai/neptune-client/pull/1240))
- Change run status in the table returned by `fetch_runs_table` to Active / Inactive ([#1233](https://github.com/neptune-ai/neptune-client/pull/1233))
- Package renamed from `neptune-client` to `neptune` ([#1225](https://github.com/neptune-ai/neptune-client/pull/1225))
- Changed values used to filter runs table by state ([#1253](https://github.com/neptune-ai/neptune-client/pull/1253))
- Added warning for unsupported types ([#1255](https://github.com/neptune-ai/neptune-client/pull/1255))

### Fixes
- Fixed input value type verification for `append()` method ([#1254](https://github.com/neptune-ai/neptune-client/pull/1254))

## neptune-client 0.16.18

### Fixes
- Fix handling connection errors when refreshing oauth token ([#1204](https://github.com/neptune-ai/neptune-client/pull/1204))
- Fix syncing offline runs with file upload ([#1211](https://github.com/neptune-ai/neptune-client/pull/1211))

## neptune-client 0.16.17

### Features
- Added support for `detectron2` integration ([#1190](https://github.com/neptune-ai/neptune-client/pull/1190))
- Make neptune-aws package installable as `pip install neptune[aws]`.  ([#1176](https://github.com/neptune-ai/neptune-client/pull/1176))

### Fixes
- Added support of tuple in stringify_unsupported ([#1196](https://github.com/neptune-ai/neptune-client/pull/1196))
- Fixed lack of `__repr__` for `StringifyValue` ([#1195](https://github.com/neptune-ai/neptune-client/pull/1195))

## neptune-client 0.16.16

### Features
- Added `stringify_unsupported` function for handling backward compatibility of implicit casting ([#1177](https://github.com/neptune-ai/neptune-client/pull/1177))
- Better support for `Handler` level objects ([#1178](https://github.com/neptune-ai/neptune-client/pull/1178))

### Changes
- Docstrings and deprecation messages updated ([#1182](https://github.com/neptune-ai/neptune-client/pull/1182))
- Deprecate name parameter in init_project and management API ([#1175](https://github.com/neptune-ai/neptune-client/pull/1175))

### Fixes
- Fixed deprecation warnings for implicit casting to string ([#1177](https://github.com/neptune-ai/neptune-client/pull/1177))
- Disabled info about stopping when using read-only mode ([#1166](https://github.com/neptune-ai/neptune-client/pull/1166))
- Disabled "Explore the metadata" message when stopping in debug mode ([#1165](https://github.com/neptune-ai/neptune-client/pull/1165))

## neptune-client 0.16.15

### Fixes
- Correct detection of missing attributes ([#1155](https://github.com/neptune-ai/neptune-client/pull/1155))
- Fixed entrypoint upload on Windows when entrypoint and source files doesnt share same drive ([#1161](https://github.com/neptune-ai/neptune-client/pull/1161))

## neptune-client 0.16.14

### Features
- Add append and extend ([#1050](https://github.com/neptune-ai/neptune-client/pull/1050))

## neptune-client 0.16.13

### Changes
- Automatically Clean junk metadata on script runs ([#1083](https://github.com/neptune-ai/neptune-client/pull/1083), [#1093](https://github.com/neptune-ai/neptune-client/pull/1093))
- New `neptune clear` command ([#1091](https://github.com/neptune-ai/neptune-client/pull/1091), [#1094](https://github.com/neptune-ai/neptune-client/pull/1094))
- `neptune sync` removes junk metadata ([#1092](https://github.com/neptune-ai/neptune-client/pull/1092))
- Increase LOGGED_IMAGE_SIZE_LIMIT_MB to 32MB ([#1090](https://github.com/neptune-ai/neptune-client/pull/1090))

### Fixes
- Fix possible deadlock in `stop()` ([#1104](https://github.com/neptune-ai/neptune-client/pull/1104))
- Add request size limit to avoid 403 error ([#1089](https://github.com/neptune-ai/neptune-client/pull/1089))

## neptune-client 0.16.12

### Changes
- Building a package with Poetry ([#1069](https://github.com/neptune-ai/neptune-client/pull/1069))
- Automatically convert image and html like assignments to uploads  ([#1006](https://github.com/neptune-ai/neptune-client/pull/1006))
- File.from_stream does not load content into memory ([#1065](https://github.com/neptune-ai/neptune-client/pull/1065))
- Move sync and status commands to `neptune.new.cli` package [#1078](https://github.com/neptune-ai/neptune-client/pull/1078)
- `neptune status` - shows trashed containers [#1079](https://github.com/neptune-ai/neptune-client/pull/1079)
- Drop limits for in-memory Files ([#1070](https://github.com/neptune-ai/neptune-client/pull/1070))

## neptune-client 0.16.11

### Fixes
- Fixed versioneer configuration and version detection in conda package ([#1061](https://github.com/neptune-ai/neptune-client/pull/1061))

### Changes
- Upload in-memory files using copy stored on disk ([#1052](https://github.com/neptune-ai/neptune-client/pull/1052))

## neptune-client 0.16.10

### Features
- Track artifacts on S3 compatible storage ([#1053](https://github.com/neptune-ai/neptune-client/pull/1053))

### Fixes
- Update jsonschema requirement with explicit `format` specifier ([#1010](https://github.com/neptune-ai/neptune-client/pull/1010))
- Escape inputs to SQL in Artifact LocalFileHashStorage ([#1034](https://github.com/neptune-ai/neptune-client/pull/1034))
- `jsonschema` requirements unpined and patched related Bravado issue ([#1051](https://github.com/neptune-ai/neptune-client/pull/1051))
- Version checking with importlib and versioneer config update ([#1048](https://github.com/neptune-ai/neptune-client/pull/1048))

### Changes
- More consistent and strict way of git repository, source files and entrypoint detection ([#1007](https://github.com/neptune-ai/neptune-client/pull/1007))
- Moved neptune and neptune_cli to src dir ([#1027](https://github.com/neptune-ai/neptune-client/pull/1027))
- `fetch_runs_table(...)`, `fetch_models_table(...)` and `fetch_model_versions_table(...)` now queries only non-trashed ([#1033](https://github.com/neptune-ai/neptune-client/pull/1033))
- `get_last_run`, `get_run_url`, `get_project` and `neptune.init` marked as deprecated ([#1025](https://github.com/neptune-ai/neptune-client/pull/1025))
- Deprecated implicit casting of objects to strings with `log` and `assign` operations ([#1028](https://github.com/neptune-ai/neptune-client/pull/1028))
- Internally extracted legacy client to `legacy` submodule ([#1039](https://github.com/neptune-ai/neptune-client/pull/1039))
- Marked legacy client as deprecated ([#1047](https://github.com/neptune-ai/neptune-client/pull/1047))

## neptune-client 0.16.9

### Fixes

- Management docstring adjustments ([#1016](https://github.com/neptune-ai/neptune-client/pull/1016))
- Few minor fixes

## neptune-client 0.16.8

### Features
- Added support of HuggingFace integration ([#948](https://github.com/neptune-ai/neptune-client/pull/948))
- Implement trash_objects management function([#996](https://github.com/neptune-ai/neptune-client/pull/996))

### Fixes
- Fixed `with_id` deprecation message ([#1002](https://github.com/neptune-ai/neptune-client/pull/1002))
- Fix passing None as deprecated parameter to deprecated_parameter decorator ([#1001](https://github.com/neptune-ai/neptune-client/pull/1001))

## neptune-client 0.16.7

### Features
- Exposed integrations related utils ([#983](https://github.com/neptune-ai/neptune-client/pull/983))
- Add new with_id parameter to init functions ([#985](https://github.com/neptune-ai/neptune-client/pull/985))
- Introduce filtering columns when fetching run, model and model_version tables ([#986](https://github.com/neptune-ai/neptune-client/pull/986))

### Fixes
- Stop hanging indefinitely on wait when async data synchronization process is dead ([#909](https://github.com/neptune-ai/neptune-client/pull/909))
- Finish stop() faster when async data synchronization process dies ([#909](https://github.com/neptune-ai/neptune-client/pull/909))

## neptune-client 0.16.6

### Features
- Added support for Prophet integration ([#978](https://github.com/neptune-ai/neptune-client/pull/978))
- Log argparse.Namespace objects as dicts ([#984](https://github.com/neptune-ai/neptune-client/pull/984))

## neptune-client 0.16.5

### Features
- Added `NEPTUNE_MODE` environment variable ([#928](https://github.com/neptune-ai/neptune-client/pull/928))
- Added support of Service account management ([#927](https://github.com/neptune-ai/neptune-client/pull/927))
- More informational exception due to plotly and matplotlib incompatibility ([#960](https://github.com/neptune-ai/neptune-client/pull/960))
- Dedicated exceptions for collision and validation errors in `create_project()` ([#965](https://github.com/neptune-ai/neptune-client/pull/965))
- Project key is now optional in API. If it is not provided by user it is generated. ([#946](https://github.com/neptune-ai/neptune-client/pull/946))

### Breaking changes
- Former `ProjectNameCollision` exception renamed to AmbiguousProjectName ([#965](https://github.com/neptune-ai/neptune-client/pull/965))

## neptune-client 0.16.4

### Fixes
- Fix uploading in-memory files lager than 5MB ([#924](https://github.com/neptune-ai/neptune-client/pull/924))
- fetch_extension added to Handler ([#923](https://github.com/neptune-ai/neptune-client/pull/923))

### Changes
- Force jsonschema version < 4.0.0 ([#922](https://github.com/neptune-ai/neptune-client/pull/922))

- Rename and copy update for UnsupportedClientVersion and DeprecatedClientLibraryVersion ([#917](https://github.com/neptune-ai/neptune-client/pull/917))

## neptune-client 0.16.3

### Features
- Added fetching Models method to Project ([#916](https://github.com/neptune-ai/neptune-client/pull/916))

### Fixes
- Fix computing of a multipart upload chunk size ([#897](https://github.com/neptune-ai/neptune-client/pull/897))
- Matching all listed tags instead of any when calling `fetch_runs_table` ([#899](https://github.com/neptune-ai/neptune-client/pull/899))
- Fix invalid processing of delete followed by file upload in a single batch ([#880](https://github.com/neptune-ai/neptune-client/pull/880))
### Changes
- `click.echo` replaced with `logging` ([#903](https://github.com/neptune-ai/neptune-client/pull/903))

## neptune-client 0.16.2

### Features
 - Sync only offline runs inside '.neptune' directory CLI flag ([#894](https://github.com/neptune-ai/neptune-client/pull/894))

### Fixes
- Fix handling of server errors ([#896](https://github.com/neptune-ai/neptune-client/pull/896))

## neptune-client 0.16.1

### Features
- Print metadata url on stop ([#883](https://github.com/neptune-ai/neptune-client/pull/883))

### Fixes
- Fix handling Internal Server Error ([#885](https://github.com/neptune-ai/neptune-client/pull/885))

## neptune-client 0.16.0

### Features
- Added python 3.10 support ([#879](https://github.com/neptune-ai/neptune-client/pull/879))
- Dropped official support for python 3.6 ([#879](https://github.com/neptune-ai/neptune-client/pull/879))

### Fixes
- restart upload when file changes during ([#877](https://github.com/neptune-ai/neptune-client/pull/877))

## neptune-client 0.15.2

### Features
- Added support for workspace visibility in Management API ([#843](https://github.com/neptune-ai/neptune-client/pull/843))
- Exposed container with a property of Handler ([#864](https://github.com/neptune-ai/neptune-client/pull/864))

## neptune-client 0.15.1

### Fixes
- Restore __version__ in neptune.new ([#860](https://github.com/neptune-ai/neptune-client/pull/860))

## neptune-client 0.15.0

### Features
- Methods for creating and manipulating Model Registry objects ([#794](https://github.com/neptune-ai/neptune-client/pull/794))

### Changes
- Renamed --run parameter to --object in `neptune sync` (previous kept as deprecated, [#849](https://github.com/neptune-ai/neptune-client/pull/849))
- More helpful error message on SSL validation problem ([#853](https://github.com/neptune-ai/neptune-client/pull/853))
- Added names to daemon worker threads ([#851](https://github.com/neptune-ai/neptune-client/pull/851))
- Stopped forwarding every attribute from Handler to Attribute ([#815](https://github.com/neptune-ai/neptune-client/pull/815))

## neptune-client 0.14.3

### Features
- Stripping whitespaces from Neptune API Token ([#825](https://github.com/neptune-ai/neptune-client/pull/825))

### Fixes
- Raise proper exception when invalid token were provided ([#825](https://github.com/neptune-ai/neptune-client/pull/825))
- Make status error-handling in legacy client consistent with neptune.new ([#829](https://github.com/neptune-ai/neptune-client/pull/829))

## neptune-client 0.14.2

### Features
- Use new file upload API ([#789](https://github.com/neptune-ai/neptune-client/pull/789))

### Fixes
- Fixed listing available workspaces when invalid name was provided ([#818](https://github.com/neptune-ai/neptune-client/pull/818))
- Added proper docstrings for Project-Level Metadata ([#812](https://github.com/neptune-ai/neptune-client/pull/812))
- Fixed backward compatibility when syncing old offline data ([#810](https://github.com/neptune-ai/neptune-client/pull/810))
- Prevent original numpy array from modifying ([#821](https://github.com/neptune-ai/neptune-client/pull/821))
- Unpin `jsonschema<4`, pin `swagger-spec-validator>=2.7.4` until bravado releases new version ([#820](https://github.com/neptune-ai/neptune-client/pull/820))


## neptune-client 0.14.1

### Fixes
- Fixed legacy url in NVML information ([#795](https://github.com/neptune-ai/neptune-client/pull/795))
- Make init_project accepting kwargs only ([#805](https://github.com/neptune-ai/neptune-client/pull/805))

## neptune-client 0.14.0

### Features
- Interacting with project-level metadata ([#758](https://github.com/neptune-ai/neptune-client/pull/758))
- Copy feature for non-file single value attributes ([#768](https://github.com/neptune-ai/neptune-client/pull/768))

### Fixes
- Fix verifying data size limits in String Atoms and File.from_content ([#784](https://github.com/neptune-ai/neptune-client/pull/784))

## neptune-client 0.13.5

### Fixes
- Restore RunMode for backward compatibility ([#775](https://github.com/neptune-ai/neptune-client/pull/775))
- Restore imports for backward compatibility ([#777](https://github.com/neptune-ai/neptune-client/pull/777))
- Limit number of Series elements sent in single request ([#780](https://github.com/neptune-ai/neptune-client/pull/780))

## neptune-client 0.13.4

### Fixes
- Fix issue that prevented waiting for subprocesses to finish after receiving stop signal from backend ([#774](https://github.com/neptune-ai/neptune-client/pull/774))
  Timeout now overridable using environment var `NEPTUNE_SUBPROCESS_KILL_TIMEOUT`

## neptune-client 0.13.3

### Fixes
- Fixed multithreading bug with StdStreamCaptureLogger ([#762](https://github.com/neptune-ai/neptune-client/pull/762))

## neptune-client 0.13.2

### Fixes
- Fixed fetching numeric values in debug mode ([#745](https://github.com/neptune-ai/neptune-client/pull/745))
- Ensure StdStreamCaptureLogger doesn't log after .close() ([#759](https://github.com/neptune-ai/neptune-client/pull/759))

## neptune-client 0.13.1

### Features
- PyTorchLightning integration is imported directly from `pytorch-lightnig` repo ([#673](https://github.com/neptune-ai/neptune-client/pull/673))

### Fixes
- Fix issue with file upload retry buffer causing 400 bad requests ([#743](https://github.com/neptune-ai/neptune-client/pull/743))

## neptune-client 0.13.0

### Features
- Provide names of existing run attributes to IPython's suggestion mechanism ([#740](https://github.com/neptune-ai/neptune-client/pull/740))
- Add docstrings for project management API ([#738](https://github.com/neptune-ai/neptune-client/pull/738))

### Fixes
- Update MemberRoles to match values in the UI ([#738](https://github.com/neptune-ai/neptune-client/pull/738))

## neptune-client 0.12.1

### Fixes
- Support Artifacts in fetch_runs_table() ([#728](https://github.com/neptune-ai/neptune-client/pull/728))

## neptune-client 0.12.0

### Features
- Human-readable objects representation via `__repr__` ([#717](https://github.com/neptune-ai/neptune-client/pull/717))
- Added project management API ([#695](https://github.com/neptune-ai/neptune-client/pull/695),
  [#720](https://github.com/neptune-ai/neptune-client/pull/720))
- Performance improvements when creating several runs ([#695](https://github.com/neptune-ai/neptune-client/pull/695))

### Fixes
- Temporarily pin `jsonschema<4` (4.0.0 is incompatible with `bravado`; [#719](https://github.com/neptune-ai/neptune-client/pull/719))

## neptune-client 0.11.0

### Fixes
- Boto3 non-strict requirement ([#708](https://github.com/neptune-ai/neptune-client/pull/708))
- Gracefully handle backends not supporting Artifacts ([#709](https://github.com/neptune-ai/neptune-client/pull/709))

## neptune-client 0.10.10

### Features
- API for Artifacts ([#703](https://github.com/neptune-ai/neptune-client/pull/703))

## neptune-client 0.10.9

### Features
- Added psutil as a base requirement ([#675](https://github.com/neptune-ai/neptune-client/pull/675))
- Added capture_traceback in neptune.init() ([#676](https://github.com/neptune-ai/neptune-client/pull/676))

### Fixes
- Fix exception type raised on calling missing method on Handler ([#693](https://github.com/neptune-ai/neptune-client/pull/693))

## neptune-client 0.10.8

### Fixes
- Fix leaks of descriptors
- Fix possible deadlock on synchronisation in async mode

## neptune-client 0.10.7

### Fixes
- Fixed url building in Windows ([#672](https://github.com/neptune-ai/neptune-client/pull/672))

## neptune-client 0.10.6

### Fixes
- Fixed slashes in file operations url concatenation ([#666](https://github.com/neptune-ai/neptune-client/pull/666))

## neptune-client 0.10.5

### Fixes
- Only print info if exception actually occurred when using Run as context manager ([#650](https://github.com/neptune-ai/neptune-client/pull/650))

## neptune-client 0.10.4

### Features
- Added long description for PyPI ([#642](https://github.com/neptune-ai/neptune-client/pull/642))

### Fixes
- Fixed GitPython importing during package preparation ([#647](https://github.com/neptune-ai/neptune-client/pull/647))

## neptune-client 0.10.3

### Features
- Checking current working directory in addition to entrypoint when looking for git repository ([#633](https://github.com/neptune-ai/neptune-client/pull/633))
- Added support for Kedro integration ([#641](https://github.com/neptune-ai/neptune-client/pull/641))

## neptune-client 0.10.2

### Features
- Added NEPTUNE_MONITORING_NAMEPSACE environment variable ([#623](https://github.com/neptune-ai/neptune-client/pull/623))

### Fixes
- Use absolute path for operations queue([#624](https://github.com/neptune-ai/neptune-client/pull/624))
- Fix race condition in operations queue([#626](https://github.com/neptune-ai/neptune-client/pull/626))

## neptune-client 0.10.1

### Features
- Delete namespace (and all child fields and namespaces) ([#619](https://github.com/neptune-ai/neptune-client/pull/619))
- .pop() works invoked on a field ([#617](https://github.com/neptune-ai/neptune-client/pull/617))
- Logging version when using python logger integration ([#622](https://github.com/neptune-ai/neptune-client/pull/622))

## neptune-client 0.10.0

### Breaking changes
- Return path from requested prefix instead of root when fetching namespace ([#609](https://github.com/neptune-ai/neptune-client/pull/609))

### Features
- Heuristics to help users find out they're writing legacy code with new client API or vice versa ([#607](https://github.com/neptune-ai/neptune-client/pull/607))
- Lookup for projects without workspace specification and listing user projects and workspaces ([#615](https://github.com/neptune-ai/neptune-client/pull/615))
- Mechanism to prevent using legacy Experiments in new-API integrations ([#611](https://github.com/neptune-ai/neptune-client/pull/611))

## neptune-client 0.9.19

### Breaking changes
- Prevent logging into stopped runs ([#602](https://github.com/neptune-ai/neptune-client/pull/602))

### Features
- Added more informal exception for invalid API token ([#601](https://github.com/neptune-ai/neptune-client/pull/601))

### Fixes
- **Legacy client** Improved stability by adding retry on failure when uploading ([#604](https://github.com/neptune-ai/neptune-client/pull/604))

## neptune-client 0.9.18

### Fixes
- Check get_ipython() for None ([#598](https://github.com/neptune-ai/neptune-client/pull/598))

## neptune-client 0.9.17

### Features
- Remind user about stopping runs in interactive console and notebooksz ([#595](https://github.com/neptune-ai/neptune-client/pull/595))
- Updating error messages and links to docs ([#593](https://github.com/neptune-ai/neptune-client/pull/593))
- Added support for fast.ai integration ([#590](https://github.com/neptune-ai/neptune-client/pull/590))

## neptune-client 0.9.16

### Fixes
- Allow for updating an already assigned Namespace instead of failing with errors (mostly affects Optuna integration) ([#585](https://github.com/neptune-ai/neptune-client/pull/585))<|MERGE_RESOLUTION|>--- conflicted
+++ resolved
@@ -2,7 +2,7 @@
 
 ### Changes
 - Upgraded performance of sending series data to Neptune ([#1483](https://github.com/neptune-ai/neptune-client/pull/1483))
-
+- Compress (gzip) request to server, when server support it ([#1476](https://github.com/neptune-ai/neptune-client/pull/1476))
 
 ## neptune 1.8.0
 
@@ -11,12 +11,8 @@
 - Added support for callbacks that stop the synchronization if the lag or lack of progress exceeds a certain threshold ([#1478](https://github.com/neptune-ai/neptune-client/pull/1478))
 
 ### Changes
-<<<<<<< HEAD
-- Compress (gzip) request to server, when server support it ([#1476](https://github.com/neptune-ai/neptune-client/pull/1476))
-=======
 - Add support for `retry-after` header in HTTPTooManyRequests ([#1477](https://github.com/neptune-ai/neptune-client/pull/1477))
 - Bump boto3 required version to speed up installation via poetry ([#1481](https://github.com/neptune-ai/neptune-client/pull/1481))
->>>>>>> 80d5ac14
 
 ### Fixes
 - Add newline at the end of generated `.patch` while tracking uncommitted changes ([#1473](https://github.com/neptune-ai/neptune-client/pull/1473))
