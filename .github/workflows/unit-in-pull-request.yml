name: pull-request-unittests

on:
  workflow_dispatch:
  push:
    branches-ignore:
      - master

jobs:
  test:
    timeout-minutes: 75
    strategy:
      fail-fast: false
      matrix:
        os: [ubuntu, windows]
        python-version: ["3.7"]
        include:
<<<<<<< HEAD
          - python-version: "3.8"
            os: macos
=======
          - os: macos
            python-version: "3.8"
>>>>>>> 4e793789
    name: 'test (${{ matrix.os }} - py${{ matrix.python-version }})'
    runs-on: ${{ matrix.os }}-latest
    steps:
      - name: Checkout repository
        uses: actions/checkout@v4
        with:
          fetch-depth: 0

      - name: Run tests
        uses: ./.github/actions/test-unit
        with:
          python-version: ${{ matrix.python-version }}
          os: ${{ matrix.os }}
          report_job: 'test (${{ matrix.os }} - py${{ matrix.python-version }})'
          codecov-token: ${{ secrets.CODECOV_TOKEN }}<|MERGE_RESOLUTION|>--- conflicted
+++ resolved
@@ -15,13 +15,9 @@
         os: [ubuntu, windows]
         python-version: ["3.7"]
         include:
-<<<<<<< HEAD
-          - python-version: "3.8"
-            os: macos
-=======
           - os: macos
             python-version: "3.8"
->>>>>>> 4e793789
+
     name: 'test (${{ matrix.os }} - py${{ matrix.python-version }})'
     runs-on: ${{ matrix.os }}-latest
     steps:
