#
# Copyright (c) 2021, Neptune Labs Sp. z o.o.
#
# Licensed under the Apache License, Version 2.0 (the "License");
# you may not use this file except in compliance with the License.
# You may obtain a copy of the License at
#
#     http://www.apache.org/licenses/LICENSE-2.0
#
# Unless required by applicable law or agreed to in writing, software
# distributed under the License is distributed on an "AS IS" BASIS,
# WITHOUT WARRANTIES OR CONDITIONS OF ANY KIND, either express or implied.
# See the License for the specific language governing permissions and
# limitations under the License.
#
import logging
import os
import uuid
from collections import namedtuple
from itertools import groupby
from typing import List, Dict

import click
import six
from bravado.exception import HTTPNotFound

from neptune.alpha import exceptions as alpha_exceptions
from neptune.alpha.attributes import constants as alpha_consts
from neptune.alpha.internal import operation as alpha_operation
from neptune.alpha.internal.backends.hosted_neptune_backend import HostedNeptuneBackend as AlphaHostedNeptuneBackend
from neptune.alpha.internal.credentials import Credentials as AlphaCredentials
from neptune.alpha.internal.operation import ConfigFloatSeries, LogFloats, AssignString
from neptune.alpha.internal.utils import paths as alpha_path_utils, base64_encode
from neptune.alpha.internal.utils.paths import parse_path
from neptune.api_exceptions import (
    AlphaOperationErrors,
    ExperimentNotFound,
    ProjectNotFound,
)
from neptune.exceptions import STYLES, NeptuneException, FileNotFound
from neptune.experiments import Experiment
from neptune.internal.backends.hosted_neptune_backend import HostedNeptuneBackend
from neptune.internal.channels.channels import ChannelType, ChannelValueType
from neptune.internal.storage.storage_utils import normalize_file_name
from neptune.internal.utils.alpha_integration import (
    AlphaChannelDTO,
    AlphaChannelWithValueDTO,
    AlphaParameterDTO,
    AlphaPropertyDTO,
    channel_type_to_operation,
    channel_value_type_to_operation,
    deprecated_img_to_alpha_image,
)
from neptune.internal.utils.source_code import get_source_code_to_upload
from neptune.model import ChannelWithLastValue
from neptune.projects import Project
from neptune.utils import with_api_exceptions_handler

_logger = logging.getLogger(__name__)

LegacyExperiment = namedtuple(
    'LegacyExperiment',
    'shortId '
    'name '
    'timeOfCreation '
    'timeOfCompletion '
    'runningTime '
    'owner '
    'storageSize '
    'channelsSize '
    'tags '
    'description '
    'hostname '
    'state '
    'properties '
    'parameters')


class AlphaIntegrationBackend(HostedNeptuneBackend):
    def __init__(self, api_token=None, proxies=None):
        super().__init__(api_token, proxies)
        self._alpha_backend = AlphaHostedNeptuneBackend(AlphaCredentials(api_token=api_token))

    @with_api_exceptions_handler
    def get_project(self, project_qualified_name):
        try:
            response = self.backend_swagger_client.api.getProject(projectIdentifier=project_qualified_name).response()
            warning = response.metadata.headers.get('X-Server-Warning')
            if warning:
                click.echo('{warning}{content}{end}'.format(content=warning, **STYLES))
            project = response.result

            return Project(
                backend=self,
                internal_id=project.id,
                namespace=project.organizationName,
                name=project.name)
        except HTTPNotFound:
            raise ProjectNotFound(project_qualified_name)

    @with_api_exceptions_handler
    def create_experiment(self,
                          project,
                          name,
                          description,
                          params,
                          properties,
                          tags,
                          abortable,  # deprecated in alpha
                          monitored,  # deprecated in alpha
                          git_info,
                          hostname,
                          upload_source_files,
                          notebook_id,
                          checkpoint_id):
        if not isinstance(name, six.string_types):
            raise ValueError("Invalid name {}, should be a string.".format(name))
        if not isinstance(description, six.string_types):
            raise ValueError("Invalid description {}, should be a string.".format(description))
        if not isinstance(params, dict):
            raise ValueError("Invalid params {}, should be a dict.".format(params))
        if not isinstance(properties, dict):
            raise ValueError("Invalid properties {}, should be a dict.".format(properties))
        if not isinstance(hostname, six.string_types):
            raise ValueError("Invalid hostname {}, should be a string.".format(hostname))
        if upload_source_files is not None and not isinstance(upload_source_files, list):
            raise ValueError("Invalid upload_source_files {}, should be a list.".format(list))

        git_info = {
            "commit": {
                "commitId": git_info.commit_id,
                "message": git_info.message,
                "authorName": git_info.author_name,
                "authorEmail": git_info.author_email,
                "commitDate": git_info.commit_date
            },
            "repositoryDirty": git_info.repository_dirty,
            "currentBranch": git_info.active_branch,
            "remotes": git_info.remote_urls
        } if git_info else None

        api_params = {
            "notebookId": notebook_id,
            "checkpointId": checkpoint_id,
            "projectIdentifier": str(project.internal_id),
            "cliVersion": self.client_lib_version,
            "gitInfo": git_info,
            "customId": None,
        }

        kwargs = {
            'experimentCreationParams': api_params,
            'X-Neptune-CliVersion': self.client_lib_version,
        }

        try:
            api_experiment = self.leaderboard_swagger_client.api.createExperiment(**kwargs).response().result
        except HTTPNotFound:
            raise ProjectNotFound(project_identifier=project.full_id)

        experiment = self._convert_to_experiment(api_experiment, project)
        entrypoint, source_target_pairs = get_source_code_to_upload(upload_source_files=upload_source_files)
        # Initialize new experiment
        init_experiment_operations = self._get_init_experiment_operations(name,
                                                                          description,
                                                                          params,
                                                                          properties,
                                                                          tags,
                                                                          hostname,
                                                                          entrypoint)
        self._execute_alpha_operation(
            experiment=experiment,
<<<<<<< HEAD
            operations=self._get_init_experiment_operations(
                name, description, hostname, entrypoint, source_target_pairs, params, properties, tags),
=======
            operations=init_experiment_operations,
>>>>>>> 1191f161
        )
        return experiment

    @with_api_exceptions_handler
    def get_experiment(self, experiment_id):
        api_attributes = self._get_api_experiment_attributes(experiment_id)
        attributes = api_attributes.attributes
        system_attributes = api_attributes.systemAttributes

        return LegacyExperiment(
            shortId=system_attributes.shortId.value,
            name=system_attributes.name.value,
            timeOfCreation=system_attributes.creationTime.value,
            timeOfCompletion=None,
            runningTime=system_attributes.runningTime.value,
            owner=system_attributes.owner.value,
            storageSize=system_attributes.size.value,
            channelsSize=0,
            tags=system_attributes.tags.values,
            description=system_attributes.description.value,
            hostname=system_attributes.hostname.value if system_attributes.hostname else None,
            state="running" if system_attributes.state.value == "running" else "succeeded",
            properties=[
                AlphaPropertyDTO(attr) for attr in attributes
                if AlphaPropertyDTO.is_valid_attribute(attr)
            ],
            parameters=[
                AlphaParameterDTO(attr) for attr in attributes
                if AlphaParameterDTO.is_valid_attribute(attr)
            ]
        )

    def update_experiment(self, experiment, properties):
        raise NeptuneException("`update_experiment` shouldn't be called.")

    @with_api_exceptions_handler
    def set_property(self, experiment, key, value):
        """Save attribute casted to string under `alpha_consts.PROPERTIES_ATTRIBUTE_SPACE` namespace"""
        self._execute_alpha_operation(
            experiment=experiment,
            operations=[alpha_operation.AssignString(
                path=alpha_path_utils.parse_path(f'{alpha_consts.PROPERTIES_ATTRIBUTE_SPACE}{key}'),
                value=str(value),
            )],
        )

    @with_api_exceptions_handler
    def remove_property(self, experiment, key):
        self._remove_attribute(experiment, str_path=f'{alpha_consts.PROPERTIES_ATTRIBUTE_SPACE}{key}')

    @with_api_exceptions_handler
    def update_tags(self, experiment, tags_to_add, tags_to_delete):
        operations = [
            alpha_operation.AddStrings(
                path=alpha_path_utils.parse_path(alpha_consts.SYSTEM_TAGS_ATTRIBUTE_PATH),
                values=tags_to_add,
            ),
            alpha_operation.RemoveStrings(
                path=alpha_path_utils.parse_path(alpha_consts.SYSTEM_TAGS_ATTRIBUTE_PATH),
                values=tags_to_delete,
            )
        ]
        self._execute_alpha_operation(
            experiment=experiment,
            operations=operations,
        )

    def upload_experiment_source(self, experiment, data, progress_indicator):
        # TODO: handle `FileChunkStream` or update `neptune.experiments.Experiment._start`
        pass

    def _create_channel(self, experiment: Experiment, channel_id: str, channel_name: str, channel_type: str):
        """This function is responsible for creating 'fake' channels in alpha projects.

        Since channels are abandoned in alpha api, we're mocking them using empty logging operation."""

        operation = channel_type_to_operation(ChannelType(channel_type))

        log_empty_operation = operation(
            path=alpha_path_utils.parse_path(channel_id),
            values=[],
        )  # this operation is used to create empty attribute
        self._execute_alpha_operation(
            experiment=experiment,
            operations=[log_empty_operation],
        )
        return ChannelWithLastValue(
            AlphaChannelWithValueDTO(
                channelId=channel_id,
                channelName=channel_name,
                channelType=channel_type,
                x=None,
                y=None
            )
        )

    @with_api_exceptions_handler
    def create_channel(self, experiment, name, channel_type) -> ChannelWithLastValue:
        channel_id = f'{alpha_consts.LOG_ATTRIBUTE_SPACE}{name}'
        return self._create_channel(experiment, channel_id,
                                    channel_name=name,
                                    channel_type=channel_type)

    def _get_channels(self, experiment) -> List[AlphaChannelDTO]:
        try:
            return [
                AlphaChannelDTO(attr) for attr in self._get_attributes(experiment.internal_id)
                if AlphaChannelDTO.is_valid_attribute(attr)
            ]
        except HTTPNotFound:
            # pylint: disable=protected-access
            raise ExperimentNotFound(
                experiment_short_id=experiment.id, project_qualified_name=experiment._project.full_id)

    @with_api_exceptions_handler
    def get_channels(self, experiment) -> Dict[str, AlphaChannelDTO]:
        api_channels = [
            channel for channel in self._get_channels(experiment)
            # return channels from LOG_ATTRIBUTE_SPACE namespace only
            if channel.id.startswith(alpha_consts.LOG_ATTRIBUTE_SPACE)
        ]
        channels = dict()
        for ch in api_channels:
            # TODO: NPT-9216
            ch.x = ch.lastX
            ch.y = ch.lastY
            channels[ch.name] = ch
        return channels

    @with_api_exceptions_handler
    def create_system_channel(self, experiment, name, channel_type) -> ChannelWithLastValue:
        channel_id = f'{alpha_consts.MONITORING_ATTRIBUTE_SPACE}{name}'
        return self._create_channel(experiment, channel_id,
                                    channel_name=name,
                                    channel_type=ChannelType.TEXT.value)

    @with_api_exceptions_handler
    def get_system_channels(self, experiment) -> Dict[str, AlphaChannelDTO]:
        return {
            channel.name: channel
            for channel in self._get_channels(experiment)
            if (channel.channelType == ChannelType.TEXT.value
                and channel.id.startswith(alpha_consts.MONITORING_ATTRIBUTE_SPACE))
        }

    @with_api_exceptions_handler
    def send_channels_values(self, experiment, channels_with_values):
        send_operations = []
        for channel_with_values in channels_with_values:
            channel_value_type = channel_with_values.channel_type
            operation = channel_value_type_to_operation(channel_value_type)

            if channel_value_type == ChannelValueType.IMAGE_VALUE:
                # IMAGE_VALUE requires minor data modification before it's sent
                data_transformer = deprecated_img_to_alpha_image
            else:
                # otherwise use identity function as transformer
                data_transformer = lambda e: e

            ch_values = [
                alpha_operation.LogSeriesValue(
                    value=data_transformer(ch_value.value),
                    step=None,
                    ts=ch_value.ts,
                )
                for ch_value in channel_with_values.channel_values
            ]
            send_operations.append(operation(
                path=alpha_path_utils.parse_path(channel_with_values.channel_id),
                values=ch_values,
            ))

        self._execute_alpha_operation(experiment, send_operations)

    def mark_succeeded(self, experiment):
        pass

    def mark_failed(self, experiment, traceback):
        pass

    def ping_experiment(self, experiment):
        try:
            self.leaderboard_swagger_client.api.ping(experimentId=str(experiment.internal_id)).response().result
        except HTTPNotFound:
            # pylint: disable=protected-access
            raise ExperimentNotFound(
                experiment_short_id=experiment.id, project_qualified_name=experiment._project.full_id)

    @staticmethod
    def _get_attribute_name_for_metric(resource_type, gauge_name, gauges_count) -> str:
        if gauges_count > 1:
            return "monitoring/{}_{}".format(resource_type, gauge_name).lower()
        return "monitoring/{}".format(resource_type).lower()

    @with_api_exceptions_handler
    def create_hardware_metric(self, experiment, metric):
        operations = []
        gauges_count = len(metric.gauges)
        for gauge in metric.gauges:
            path = parse_path(self._get_attribute_name_for_metric(metric.resource_type, gauge.name(), gauges_count))
            operations.append(ConfigFloatSeries(path, min=metric.min_value, max=metric.max_value, unit=metric.unit))
        self._execute_alpha_operation(experiment, operations)

    @with_api_exceptions_handler
    def send_hardware_metric_reports(self, experiment, metrics, metric_reports):
        operations = []
        metrics_by_name = {metric.name: metric for metric in metrics}
        for report in metric_reports:
            metric = metrics_by_name.get(report.metric.name)
            gauges_count = len(metric.gauges)
            for gauge_name, metric_values in groupby(report.values, lambda value: value.gauge_name):
                metric_values = list(metric_values)
                path = parse_path(self._get_attribute_name_for_metric(metric.resource_type, gauge_name, gauges_count))
                operations.append(LogFloats(
                    path,
                    [LogFloats.ValueType(value.value, step=None, ts=value.timestamp) for value in metric_values]))
        self._execute_alpha_operation(experiment, operations)

    def log_artifact(self, experiment, artifact, destination=None):
        target_name = os.path.basename(artifact) if destination is None else destination
        target_name = f'{alpha_consts.ARTIFACT_ATTRIBUTE_SPACE}{target_name}'
        dest_path = alpha_path_utils.parse_path(normalize_file_name(target_name))
        if isinstance(artifact, str):
            if os.path.exists(artifact):
                operations = [alpha_operation.UploadFile(
                    path=dest_path,
                    file_name=dest_path[-1],
                    file_path=os.path.abspath(artifact),
                )]
            else:
                raise FileNotFound(artifact)
        elif hasattr(artifact, 'read'):
            if destination is not None:
                operations = [alpha_operation.UploadFileContent(
                    path=dest_path,
                    file_name=dest_path[-1],
                    file_content=base64_encode(artifact.read().encode('utf-8')),
                )]
            else:
                raise ValueError("destination is required for file streams")
        else:
            raise ValueError("Artifact must be a local path or an IO object")

        self._execute_alpha_operation(experiment, operations)

    def delete_artifacts(self, experiment, path):
        self._remove_attribute(experiment, str_path=f'{alpha_consts.ARTIFACT_ATTRIBUTE_SPACE}{path}')

    def _get_attributes(self, experiment_id) -> list:
        return self._get_api_experiment_attributes(experiment_id).attributes

    def _get_api_experiment_attributes(self, experiment_id):
        params = {
            'experimentId': experiment_id,
        }
        return self.leaderboard_swagger_client.api.getExperimentAttributes(**params).response().result

    def _remove_attribute(self, experiment, str_path: str):
        """Removes given attribute"""
        self._execute_alpha_operation(
            experiment=experiment,
            operations=[alpha_operation.DeleteAttribute(
                path=alpha_path_utils.parse_path(str_path),
            )],
        )

    @staticmethod
    def _get_client_config_args(api_token):
        return dict(
            X_Neptune_Api_Token=api_token,
            alpha="true",
        )

    def _execute_alpha_operation(self, experiment: Experiment, operations: List[alpha_operation.Operation]):
        """Execute operations using alpha backend"""
        try:
            errors = self._alpha_backend.execute_operations(
                experiment_uuid=uuid.UUID(experiment.internal_id),
                operations=operations
            )
            if errors:
                raise AlphaOperationErrors(errors)
        except alpha_exceptions.ExperimentUUIDNotFound as e:
            # pylint: disable=protected-access
            raise ExperimentNotFound(
                experiment_short_id=experiment.id, project_qualified_name=experiment._project.full_id) from e
        except alpha_exceptions.InternalClientError as e:
            raise NeptuneException(e) from e

<<<<<<< HEAD
    def _get_init_experiment_operations(
            self, name, description, hostname, entrypoint, source_target_pairs, params, properties,
            tags) -> List[alpha_operation.Operation]:
=======
    def _get_init_experiment_operations(self,
                                        name,
                                        description,
                                        params,
                                        properties,
                                        tags,
                                        hostname,
                                        entrypoint) -> List[alpha_operation.Operation]:
>>>>>>> 1191f161
        """Returns operations required to initialize newly created experiment"""
        init_operations = list()

        # Assign experiment name
        init_operations.append(alpha_operation.AssignString(
            path=alpha_path_utils.parse_path(alpha_consts.SYSTEM_NAME_ATTRIBUTE_PATH),
            value=name,
        ))
        # Assign experiment description
        init_operations.append(alpha_operation.AssignString(
            path=alpha_path_utils.parse_path(alpha_consts.SYSTEM_DESCRIPTION_ATTRIBUTE_PATH),
            value=description,
        ))
<<<<<<< HEAD
        # Assign hostname
        if hostname:
            init_operations.append(alpha_operation.AssignString(
                path=alpha_path_utils.parse_path(alpha_consts.SYSTEM_HOSTNAME_ATTRIBUTE_PATH),
                value=hostname,
            ))
        # Assign source entrypoint
        if entrypoint:
            init_operations.append(alpha_operation.AssignString(
                path=alpha_path_utils.parse_path(alpha_consts.SOURCE_CODE_ENTRYPOINT_ATTRIBUTE_PATH),
                value=entrypoint,
            ))
        # Assign source files
        if source_target_pairs:
            dest_path = alpha_path_utils.parse_path(alpha_consts.SOURCE_CODE_FILES_ATTRIBUTE_PATH)
            file_globs = [source_path for source_path, target_path in source_target_pairs]
            init_operations.append(alpha_operation.UploadFileSet(
                path=dest_path,
                file_globs=file_globs,
                reset=True,
            ))
=======
>>>>>>> 1191f161
        # Assign experiment parameters
        for p_name, p_val in params.items():
            parameter_type, string_value = self._get_parameter_with_type(p_val)
            operation_cls = alpha_operation.AssignFloat if parameter_type == 'double' else alpha_operation.AssignString
            init_operations.append(operation_cls(
                path=alpha_path_utils.parse_path(f'{alpha_consts.PARAMETERS_ATTRIBUTE_SPACE}{p_name}'),
                value=string_value,
            ))
        # Assign experiment properties
        for p_key, p_val in properties.items():
            init_operations.append(AssignString(
                path=alpha_path_utils.parse_path(f'{alpha_consts.PROPERTIES_ATTRIBUTE_SPACE}{p_key}'),
                value=str(p_val),
            ))
        # Assign tags
        if tags:
            init_operations.append(alpha_operation.AddStrings(
                path=alpha_path_utils.parse_path(alpha_consts.SYSTEM_TAGS_ATTRIBUTE_PATH),
                values=set(tags),
            ))
        # Assign source hostname
        if hostname:
            init_operations.append(alpha_operation.AssignString(
                path=alpha_path_utils.parse_path(alpha_consts.SOURCE_CODE_ENTRYPOINT_ATTRIBUTE_PATH),
                value=hostname,
            ))
        # Assign source entrypoint
        if entrypoint:
            init_operations.append(alpha_operation.AssignString(
                path=alpha_path_utils.parse_path(alpha_consts.SOURCE_CODE_ENTRYPOINT_ATTRIBUTE_PATH),
                value=entrypoint,
            ))

        return init_operations<|MERGE_RESOLUTION|>--- conflicted
+++ resolved
@@ -167,15 +167,11 @@
                                                                           properties,
                                                                           tags,
                                                                           hostname,
-                                                                          entrypoint)
+                                                                          entrypoint,
+                                                                          source_target_pairs)
         self._execute_alpha_operation(
             experiment=experiment,
-<<<<<<< HEAD
-            operations=self._get_init_experiment_operations(
-                name, description, hostname, entrypoint, source_target_pairs, params, properties, tags),
-=======
             operations=init_experiment_operations,
->>>>>>> 1191f161
         )
         return experiment
 
@@ -465,11 +461,6 @@
         except alpha_exceptions.InternalClientError as e:
             raise NeptuneException(e) from e
 
-<<<<<<< HEAD
-    def _get_init_experiment_operations(
-            self, name, description, hostname, entrypoint, source_target_pairs, params, properties,
-            tags) -> List[alpha_operation.Operation]:
-=======
     def _get_init_experiment_operations(self,
                                         name,
                                         description,
@@ -477,8 +468,8 @@
                                         properties,
                                         tags,
                                         hostname,
-                                        entrypoint) -> List[alpha_operation.Operation]:
->>>>>>> 1191f161
+                                        entrypoint,
+                                        source_target_pairs) -> List[alpha_operation.Operation]:
         """Returns operations required to initialize newly created experiment"""
         init_operations = list()
 
@@ -492,11 +483,30 @@
             path=alpha_path_utils.parse_path(alpha_consts.SYSTEM_DESCRIPTION_ATTRIBUTE_PATH),
             value=description,
         ))
-<<<<<<< HEAD
-        # Assign hostname
+        # Assign experiment parameters
+        for p_name, p_val in params.items():
+            parameter_type, string_value = self._get_parameter_with_type(p_val)
+            operation_cls = alpha_operation.AssignFloat if parameter_type == 'double' else alpha_operation.AssignString
+            init_operations.append(operation_cls(
+                path=alpha_path_utils.parse_path(f'{alpha_consts.PARAMETERS_ATTRIBUTE_SPACE}{p_name}'),
+                value=string_value,
+            ))
+        # Assign experiment properties
+        for p_key, p_val in properties.items():
+            init_operations.append(AssignString(
+                path=alpha_path_utils.parse_path(f'{alpha_consts.PROPERTIES_ATTRIBUTE_SPACE}{p_key}'),
+                value=str(p_val),
+            ))
+        # Assign tags
+        if tags:
+            init_operations.append(alpha_operation.AddStrings(
+                path=alpha_path_utils.parse_path(alpha_consts.SYSTEM_TAGS_ATTRIBUTE_PATH),
+                values=set(tags),
+            ))
+        # Assign source hostname
         if hostname:
             init_operations.append(alpha_operation.AssignString(
-                path=alpha_path_utils.parse_path(alpha_consts.SYSTEM_HOSTNAME_ATTRIBUTE_PATH),
+                path=alpha_path_utils.parse_path(alpha_consts.SOURCE_CODE_ENTRYPOINT_ATTRIBUTE_PATH),
                 value=hostname,
             ))
         # Assign source entrypoint
@@ -514,39 +524,5 @@
                 file_globs=file_globs,
                 reset=True,
             ))
-=======
->>>>>>> 1191f161
-        # Assign experiment parameters
-        for p_name, p_val in params.items():
-            parameter_type, string_value = self._get_parameter_with_type(p_val)
-            operation_cls = alpha_operation.AssignFloat if parameter_type == 'double' else alpha_operation.AssignString
-            init_operations.append(operation_cls(
-                path=alpha_path_utils.parse_path(f'{alpha_consts.PARAMETERS_ATTRIBUTE_SPACE}{p_name}'),
-                value=string_value,
-            ))
-        # Assign experiment properties
-        for p_key, p_val in properties.items():
-            init_operations.append(AssignString(
-                path=alpha_path_utils.parse_path(f'{alpha_consts.PROPERTIES_ATTRIBUTE_SPACE}{p_key}'),
-                value=str(p_val),
-            ))
-        # Assign tags
-        if tags:
-            init_operations.append(alpha_operation.AddStrings(
-                path=alpha_path_utils.parse_path(alpha_consts.SYSTEM_TAGS_ATTRIBUTE_PATH),
-                values=set(tags),
-            ))
-        # Assign source hostname
-        if hostname:
-            init_operations.append(alpha_operation.AssignString(
-                path=alpha_path_utils.parse_path(alpha_consts.SOURCE_CODE_ENTRYPOINT_ATTRIBUTE_PATH),
-                value=hostname,
-            ))
-        # Assign source entrypoint
-        if entrypoint:
-            init_operations.append(alpha_operation.AssignString(
-                path=alpha_path_utils.parse_path(alpha_consts.SOURCE_CODE_ENTRYPOINT_ATTRIBUTE_PATH),
-                value=entrypoint,
-            ))
 
         return init_operations