--- conflicted
+++ resolved
@@ -42,14 +42,9 @@
     @staticmethod
     def _init_data_path(container_id: UniqueId, container_type: ContainerType) -> Path:
         now = datetime.now()
-<<<<<<< HEAD
         process_path = f"exec-{now.timestamp()}-{now.strftime('%Y-%m-%d_%H.%M.%S.%f')}-{os.getpid()}"
         return get_container_dir(SYNC_DIRECTORY, container_id, container_type, process_path)
-=======
-        container_dir = f"{NEPTUNE_DATA_DIRECTORY}/{SYNC_DIRECTORY}/{container_type.create_dir_name(container_id)}"
-        data_path = f"{container_dir}/exec-{now.timestamp()}-{now.strftime('%Y-%m-%d_%H.%M.%S.%f')}-{os.getpid()}"
-        return Path(data_path)
->>>>>>> d48d2350
+
 
     def enqueue_operation(self, op: Operation, *, wait: bool) -> None:
         _, errors = self._backend.execute_operations(
