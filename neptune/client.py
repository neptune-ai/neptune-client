--- conflicted
+++ resolved
@@ -430,22 +430,14 @@
 
         session = self._http_client.session
 
-<<<<<<< HEAD
         request = self._authenticator.apply(
-=======
-        request = self.authenticator.apply(
->>>>>>> 446c710a
             requests.Request(
                 method='POST',
                 url=url,
                 data=io.BytesIO(data),
                 headers={
                     "Content-Type": "application/octet-stream"
-<<<<<<< HEAD
                 }
-=======
-                },
->>>>>>> 446c710a
             )
         )
 
