--- conflicted
+++ resolved
@@ -1,16 +1,9 @@
-<<<<<<< HEAD
-## [UNRELEASED] neptune 1.8.6
-
-### Changes
+## [UNRELEASED] 1.8.6
+
+### Changes
+- Improved performance of `fetch_*_table()` methods up to 2x ([#1573])(https://github.com/neptune-ai/neptune-client/pull/1573)
 - Adjusted NeptuneLimitExceedException message ([#1574](https://github.com/neptune-ai/neptune-client/pull/1574))
-=======
-## [UNRELEASED] 1.8.6
-
-### Changes
-- Improved performance of `fetch_*_table()` methods up to 2x ([#1573])(https://github.com/neptune-ai/neptune-client/pull/1573)
 - Do not create monitoring namespace if all relevant flags are set to False ([#1575](https://github.com/neptune-ai/neptune-client/pull/1575))
->>>>>>> e22833af
-
 
 ## neptune 1.8.5
 
