--- conflicted
+++ resolved
@@ -1,11 +1,8 @@
 ## neptune-client 0.16.16 [UNRELEASED]
 
 ### Fixes
-<<<<<<< HEAD
 - Disabled info about stopping when using read-only mode ([#1166](https://github.com/neptune-ai/neptune-client/pull/1166))
-=======
 - Disabled "Explore the metadata" message when stopping in debug mode ([#1165](https://github.com/neptune-ai/neptune-client/pull/1165))
->>>>>>> cbabe8e3
 
 ## neptune-client 0.16.15
 
