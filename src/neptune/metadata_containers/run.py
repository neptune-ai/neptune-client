--- conflicted
+++ resolved
@@ -150,19 +150,7 @@
             sys_id=self._sys_id,
         )
 
-<<<<<<< HEAD
-    @property
-    def _metadata_url(self) -> str:
-        return self._url
-
-    @property
-    def _short_id(self) -> str:
-        return self._sys_id
-
     def assign(self, value, *, wait: bool = False) -> None:
-=======
-    def assign(self, value, wait: bool = False) -> None:
->>>>>>> 6a8eff6b
         """Assign values to multiple fields from a dictionary.
         You can use this method to quickly log all run's parameters.
         Args:
